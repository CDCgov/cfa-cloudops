# Changelog

All notable changes to this project will be documented in this file.

The format is based on [Keep a Changelog](https://keepachangelog.com/en/1.1.0/),
and this project adheres to [Semantic Versioning](https://semver.org/).
The versioning pattern is `major.minor.patch`.

---
<<<<<<< HEAD
## v0.2.4
- change location of Task in imports. It is now located in cfa.cloudops.
=======

## v0.2.4

- fixing ns packaging and added pre-commit hook to keep the `__init__.py` file out of ./cfa/
>>>>>>> 14362f02

## v0.2.3
- add `list_available_images` method to CloudClient for listing all verified Docker images supported by Azure Batch

## v0.2.2
- removed the option to turn on or off dependencies at the job level. The option for dependencies is always on going forward

## v0.2.1
- added tags to uploaded blobs and filtering feature for blobs by tag expression

## v0.2.0
- switched to async ContainerClient for asynchrnonous folder downloads and uploads

## v0.1.9
- added `add_task_collection` method to CloudClient for creating multiple tasks as a batch

## v0.1.8
- changed task working directory to container image's working directory

## v0.1.7
- updated/added documentation

## v0.1.6
- added ability to install on windows

## v0.1.5
- switched to async BlobServiceClient for asynchrnonous folder downloads and uploads

## v0.1.4
- fix issue with mounts in add_task method.

## v0.1.3
- added unit tests in `tests` folder.

## v0.1.2
- added download_task_output parameter to `CloudClient.monitor_job()` to download stdout and stderr of each task when the task completes

## v0.1.1
- increase logging throughout the library

## v0.1.0
- significant changes to mounting structure in create_pool and add_task

## v0.0.9
- change pre-commit to enforce LF over CRLF line endings

## v0.0.8
- added ruff.toml config file for pre-commit fixes

## v0.0.5
- changed type hints for command_line
- add a credential check to CloudClient

## v0.0.4
- Added ability to use federated credentials
- Fixed SP authentication

## v0.0.3
- Added CLI capabilities

## v0.0.2

- Updated ContainerAppClient
- New documentation for ContainerAppClient

## v0.0.1

- Added CloudClient, ContainerAppClient, and other modules
- Added documentation and examples
- Added other structure to repo<|MERGE_RESOLUTION|>--- conflicted
+++ resolved
@@ -7,15 +7,12 @@
 The versioning pattern is `major.minor.patch`.
 
 ---
-<<<<<<< HEAD
-## v0.2.4
+## v0.2.5
 - change location of Task in imports. It is now located in cfa.cloudops.
-=======
 
 ## v0.2.4
 
 - fixing ns packaging and added pre-commit hook to keep the `__init__.py` file out of ./cfa/
->>>>>>> 14362f02
 
 ## v0.2.3
 - add `list_available_images` method to CloudClient for listing all verified Docker images supported by Azure Batch
