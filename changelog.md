--- conflicted
+++ resolved
@@ -7,15 +7,14 @@
 The versioning pattern is `major.minor.patch`.
 
 ---
+## v0.1.7
+- updated/added documentation
+
 ## v0.1.6
-<<<<<<< HEAD
-- updated documentation
-=======
 - added ability to install on windows
 
 ## v0.1.5
 - switched to async BlobServiceClient for asynchrnonous folder downloads and uploads.
->>>>>>> be4b2a45
 
 ## v0.1.4
 - fix issue with mounts in add_task method.
