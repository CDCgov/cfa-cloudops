--- conflicted
+++ resolved
@@ -7,13 +7,11 @@
 The versioning pattern is `major.minor.patch`.
 
 ---
-<<<<<<< HEAD
 ## v0.1.0
 - significant changes to mounting structure in create_pool and add_task
-=======
+
 ## v0.0.8
 - added ruff.toml config file for pre-commit fixes
->>>>>>> 8a5603ac
 
 ## v0.0.5
 - changed type hints for command_line
