--- conflicted
+++ resolved
@@ -1,13 +1,14 @@
-<<<<<<< HEAD
 import logging
 import os
 
+import dotenv
 from azure.identity import ManagedIdentityCredential
 from azure.mgmt.appcontainers import ContainerAppsAPIClient
 from azure.mgmt.appcontainers.models import (
     JobExecutionContainer,
     JobExecutionTemplate,
 )
+from azure.mgmt.resource import SubscriptionClient
 
 logger = logging.getLogger(__name__)
 
@@ -23,6 +24,7 @@
 
     def __init__(
         self,
+        dotenv_path=None,
         resource_group=None,
         subscription_id=None,
         job_name=None,
@@ -31,13 +33,22 @@
         Initialize a ContainerAppClient for Azure Container Apps jobs.
 
         Args:
+            dotenv_path (str, optional): Path to a .env file to load environment variables.
             resource_group (str, optional): Azure resource group name. If None, uses env var AZURE_RESOURCE_GROUP_NAME.
             subscription_id (str, optional): Azure subscription ID. If None, uses env var AZURE_SUBSCRIPTION_ID.
-            job_name (str, optional): Default job name for operations.
+            job_name (str, optional): Job name for Container App Job.
 
         Raises:
             ValueError: If required parameters are missing and not set in environment variables.
         """
+        self.credential = ManagedIdentityCredential()
+        dotenv.load_dotenv(dotenv_path)
+        sub_c = SubscriptionClient(self.credential)
+        # pull in account info and save to environment vars
+        account_info = list(sub_c.subscriptions.list())[0]
+        os.environ["AZURE_SUBSCRIPTION_ID"] = account_info.subscription_id
+        os.environ["AZURE_TENANT_ID"] = account_info.tenant_id
+        os.environ["AZURE_RESOURCE_GROUP_NAME"] = account_info.display_name
         if resource_group is None:
             resource_group = os.getenv("AZURE_RESOURCE_GROUP_NAME")
             if resource_group is None:
@@ -53,14 +64,13 @@
                 )
         self.subscription_id = subscription_id
         self.job_name = job_name
-        self.credential = ManagedIdentityCredential()
 
         self.client = ContainerAppsAPIClient(
             credential=self.credential, subscription_id=subscription_id
         )
         logger.debug("client initialized.")
 
-    def get_job_info(self, job_name):
+    def get_job_info(self, job_name: str | None = None):
         """
         Retrieve detailed information about a specific Container App job.
 
@@ -70,12 +80,18 @@
         Returns:
             dict: Dictionary containing job details.
         """
+        if job_name is None:
+            if self.job_name is None:
+                raise ValueError("Please specify a job name.")
+            else:
+                job_name = self.job_name
+
         for i in self.client.jobs.list_by_resource_group(self.resource_group):
             if i.name == job_name:
                 job_info = i
         return job_info.as_dict()
 
-    def get_command_info(self, job_name):
+    def get_command_info(self, job_name: str | None = None):
         """
         Get command, image, and environment details for containers in a job.
 
@@ -85,6 +101,12 @@
         Returns:
             list[dict]: List of container info dicts (name, image, command, args, env).
         """
+        if job_name is None:
+            if self.job_name is None:
+                raise ValueError("Please specify a job name.")
+            else:
+                job_name = self.job_name
+
         for i in self.client.jobs.list_by_resource_group(self.resource_group):
             if i.name == job_name:
                 job_info = i
@@ -116,7 +138,7 @@
         ]
         return job_list
 
-    def check_job_exists(self, job_name):
+    def check_job_exists(self, job_name: str):
         """
         Check if a Container App job exists in the resource group.
 
@@ -134,10 +156,10 @@
 
     def start_job(
         self,
-        job_name: str = None,
-        command: list[str] = None,
-        args: list[str] = None,
-        env: list[str] = None,
+        job_name: str | None = None,
+        command: list[str] | None = None,
+        args: list[str] | None = None,
+        env: list[str] | None = None,
     ):
         """
         Start a Container App job, optionally overriding command, args, or environment.
@@ -190,226 +212,6 @@
                 new_containers.append(container)
             t = JobExecutionTemplate(containers=new_containers)
             logger.debug("submitting job start request.")
-            self.client.jobs.begin_start(
-                resource_group_name=self.resource_group,
-                job_name=job_name,
-                template=t,
-            )
-=======
-import logging
-import os
-
-import dotenv
-from azure.identity import ManagedIdentityCredential
-from azure.mgmt.appcontainers import ContainerAppsAPIClient
-from azure.mgmt.appcontainers.models import (
-    JobExecutionContainer,
-    JobExecutionTemplate,
-)
-from azure.mgmt.resource import SubscriptionClient
-
-logger = logging.getLogger(__name__)
-
-
-class ContainerAppClient:
-    """
-    Client for managing Azure Container Apps jobs via the Azure SDK.
-
-    Provides methods to list, start, and inspect jobs in a resource group using
-    managed identity authentication. Supports job info retrieval, command inspection,
-    job existence checks, and flexible job start options.
-    """
-
-    def __init__(
-        self,
-        dotenv_path=None,
-        resource_group=None,
-        subscription_id=None,
-        job_name=None,
-    ):
-        """
-        Initialize a ContainerAppClient for Azure Container Apps jobs.
-
-        Args:
-            dotenv_path (str, optional): Path to a .env file to load environment variables.
-            resource_group (str, optional): Azure resource group name. If None, uses env var AZURE_RESOURCE_GROUP_NAME.
-            subscription_id (str, optional): Azure subscription ID. If None, uses env var AZURE_SUBSCRIPTION_ID.
-            job_name (str, optional): Job name for Container App Job.
-
-        Raises:
-            ValueError: If required parameters are missing and not set in environment variables.
-        """
-        self.credential = ManagedIdentityCredential()
-        dotenv.load_dotenv(dotenv_path)
-        sub_c = SubscriptionClient(self.credential)
-        # pull in account info and save to environment vars
-        account_info = list(sub_c.subscriptions.list())[0]
-        os.environ["AZURE_SUBSCRIPTION_ID"] = account_info.subscription_id
-        os.environ["AZURE_TENANT_ID"] = account_info.tenant_id
-        os.environ["AZURE_RESOURCE_GROUP_NAME"] = account_info.display_name
-        if resource_group is None:
-            resource_group = os.getenv("AZURE_RESOURCE_GROUP_NAME")
-            if resource_group is None:
-                raise ValueError(
-                    "No resource_group provided and no RESOURCE_GROUP env var found."
-                )
-        self.resource_group = resource_group
-        if subscription_id is None:
-            subscription_id = os.getenv("AZURE_SUBSCRIPTION_ID")
-            if subscription_id is None:
-                raise ValueError(
-                    "No subscription_id provided and no AZURE_SUBSCRIPTION_ID env var found."
-                )
-        self.subscription_id = subscription_id
-        self.job_name = job_name
-
-        self.client = ContainerAppsAPIClient(
-            credential=self.credential, subscription_id=subscription_id
-        )
-        logger.debug("client initialized.")
-
-    def get_job_info(self, job_name: str | None = None):
-        """
-        Retrieve detailed information about a specific Container App job.
-
-        Args:
-            job_name (str): Name of the job to retrieve information for.
-
-        Returns:
-            dict: Dictionary containing job details.
-        """
-        if job_name is None:
-            if self.job_name is None:
-                raise ValueError("Please specify a job name.")
-            else:
-                job_name = self.job_name
-
-        for i in self.client.jobs.list_by_resource_group(self.resource_group):
-            if i.name == job_name:
-                job_info = i
-        return job_info.as_dict()
-
-    def get_command_info(self, job_name: str | None = None):
-        """
-        Get command, image, and environment details for containers in a job.
-
-        Args:
-            job_name (str): Name of the job to inspect.
-
-        Returns:
-            list[dict]: List of container info dicts (name, image, command, args, env).
-        """
-        if job_name is None:
-            if self.job_name is None:
-                raise ValueError("Please specify a job name.")
-            else:
-                job_name = self.job_name
-
-        for i in self.client.jobs.list_by_resource_group(self.resource_group):
-            if i.name == job_name:
-                job_info = i
-        c_info = job_info.__dict__["template"].__dict__["containers"]
-        container_dicts = []
-        for c in c_info:
-            container_dict = {
-                "job_name": c.name,
-                "image": c.image,
-                "command": c.command,
-                "args": c.args,
-                "env": c.env,
-            }
-            container_dicts.append(container_dict)
-        return container_dicts
-
-    def list_jobs(self):
-        """
-        List all Container App job names in the resource group.
-
-        Returns:
-            list[str]: List of job names.
-        """
-        job_list = [
-            i.name
-            for i in self.client.jobs.list_by_resource_group(
-                self.resource_group
-            )
-        ]
-        return job_list
-
-    def check_job_exists(self, job_name: str):
-        """
-        Check if a Container App job exists in the resource group.
-
-        Args:
-            job_name (str): Name of the job to check.
-
-        Returns:
-            bool: True if job exists, False otherwise.
-        """
-        if job_name in self.list_jobs():
-            return True
-        else:
-            logger.info(f"Container App Job {job_name} not found.")
-            return False
-
-    def start_job(
-        self,
-        job_name: str | None = None,
-        command: list[str] | None = None,
-        args: list[str] | None = None,
-        env: list[str] | None = None,
-    ):
-        """
-        Start a Container App job, optionally overriding command, args, or environment.
-
-        Args:
-            job_name (str, optional): Name of the job to start. If None, uses default job_name.
-            command (list[str], optional): Command to run in the container.
-            args (list[str], optional): Arguments for the command.
-            env (list[str], optional): Environment variables for the container.
-
-        Raises:
-            ValueError: If required parameters are missing or not in correct format.
-        """
-        if job_name is None:
-            if self.job_name is None:
-                raise ValueError("Please specify a job name.")
-            else:
-                job_name = self.job_name
-        if not command and not args and not env:
-            logger.debug("submitting job start request.")
-            self.client.jobs.begin_start(
-                resource_group_name=self.resource_group, job_name=job_name
-            )
-        else:
-            # raise error if command/args/env not lists
-            if command is not None and not isinstance(command, list):
-                raise ValueError("Command must be in list format.")
-            if args is not None and not isinstance(args, list):
-                raise ValueError("Args must be in list format.")
-            if env is not None and not isinstance(env, list):
-                raise ValueError("Env must be in list format.")
-            new_containers = []
-            for i in self.client.jobs.list_by_resource_group(
-                self.resource_group
-            ):
-                if i.name == job_name:
-                    job_info = i
-            for c in job_info.__dict__["template"].__dict__["containers"]:
-                image = c.image
-                name = c.name
-                resources = c.resources
-                container = JobExecutionContainer(
-                    image=image,
-                    name=name,
-                    command=command,
-                    args=args,
-                    env=env,
-                    resources=resources,
-                )
-                new_containers.append(container)
-            t = JobExecutionTemplate(containers=new_containers)
-            logger.debug("submitting job start request.")
             try:
                 self.client.jobs.begin_start(
                     resource_group_name=self.resource_group,
@@ -447,5 +249,4 @@
             return response
         except Exception as e:
             logger.error(f"Error stopping job execution: {e}")
-            return None
->>>>>>> 85f290e3
+            return None