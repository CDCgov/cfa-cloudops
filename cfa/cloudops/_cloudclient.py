--- conflicted
+++ resolved
@@ -1975,11 +1975,7 @@
             task_order = [*ts.static_order()]
             logger.debug("Successfully determined task execution order.")
         except CycleError as ce:
-<<<<<<< HEAD
             logger.warning("Submitted tasks do not form a DAG.")
-=======
-            logger.warning("Submitted tasks do not form a DAG: ce")
->>>>>>> 82cda3f3
             raise ce
         task_df = pd.DataFrame(columns=["id", "cmd", "deps"])
         # initialize df for task execution
