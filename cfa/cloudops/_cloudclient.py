import datetime
import inspect
import logging
import os
from graphlib import CycleError, TopologicalSorter
from typing import Optional

import networkx as nx
import pandas as pd
from azure.batch import models as batch_models
from azure.batch.models import (
    JobConstraints,
    MetadataItem,
    OnAllTasksComplete,
    OnTaskFailure,
)
<<<<<<< HEAD
from azure.keyvault.secrets import SecretClient

# from azure.batch.models import TaskAddParameter
=======
>>>>>>> 6142606e
from azure.mgmt.batch import models
from azure.mgmt.resource import SubscriptionClient

import cfa.cloudops.defaults as d
from cfa.cloudops import batch_helpers, blob, blob_helpers, helpers

from .auth import (
    DefaultCredentialHandler,
    EnvCredentialHandler,
    SPCredentialHandler,
)
from .blob import create_storage_container_if_not_exists, get_node_mount_config
from .blob_helpers import upload_files_in_folder
from .client import (
    get_batch_management_client,
    get_batch_service_client,
    get_blob_service_client,
    get_compute_management_client,
)
from .job import create_job, create_job_schedule

logger = logging.getLogger(__name__)


class CloudClient:
    """High-level client for managing Azure Batch resources and operations.

    CloudClient provides a simplified interface for creating and managing Azure Batch
    pools, jobs, and tasks. It handles authentication, client initialization, and
    provides convenient methods for common batch operations.

    Args:
        dotenv_path (str, optional): Path to .env file containing environment variables.
            If None, uses default .env file discovery. Default is None.
        use_sp (bool, optional): Whether to use Service Principal authentication.
            Default is False.
        use_federated (bool, optional): Whether to use federated/default credentials.
            Default is False.
        **kwargs: Additional keyword arguments passed to the credential handler.

    Attributes:
        cred: Credential handler (EnvCredentialHandler, SPCredentialHandler, or DefaultCredentialHandler)
        batch_mgmt_client: Azure Batch management client
        compute_mgmt_client: Azure Compute management client
        batch_service_client: Azure Batch service client
        blob_service_client: Azure Blob storage client
        pool_name (str): Name of the most recently created or used pool
        save_logs_to_blob (str): Blob container name for saving task logs
        logs_folder (str): Folder path within blob container for logs
        task_id_ints (bool): Whether to use integer task IDs
        task_id_max (int): Maximum task ID when using integer IDs

    Example:
        Create a client with environment-based authentication:

            client = CloudClient()

        Create a client with Service Principal authentication:

            client = CloudClient(
                use_sp=True,
                dotenv_path="/path/to/.env"
            )

        Create a client with custom configuration:

            client = CloudClient(
                azure_tenant_id="custom-tenant-id",
                azure_subscription_id="custom-sub-id"
            )
    """

    def __init__(
        self,
        keyvault: str = None,
        dotenv_path: str = None,
        use_sp: bool = False,
        use_federated: bool = False,
        force_keyvault: bool = False,
        **kwargs,
    ):
        logger.debug("Initializing CloudClient.")
        if keyvault is None and not os.path.exists(".env") and dotenv_path is None:
            try:
                keyvault = os.environ["AZURE_KEYVAULT_NAME"]
            except KeyError:
                logger.error("Keyvault information not found.")
        if keyvault is None and force_keyvault:
            logger.error(
                "Keyvault information not found but force_keyvault set to True."
            )
            raise ValueError("Keyvault information is required but not found.")
        # authenticate to get credentials
        if not use_sp and not use_federated:
            self.cred = EnvCredentialHandler(
                dotenv_path=dotenv_path,
                keyvault=keyvault,
                force_keyvault=force_keyvault,
                **kwargs,
            )
            self.method = "env"
            logger.info("Using managed identity credentials.")
        elif use_federated:
            self.cred = DefaultCredentialHandler(
                dotenv_path=dotenv_path,
                keyvault=keyvault,
                force_keyvault=force_keyvault,
                **kwargs,
            )
            self.method = "default"
            logger.info("Using default credentials.")
        else:
            self.cred = SPCredentialHandler(
                dotenv_path=dotenv_path,
                keyvault=keyvault,
                force_keyvault=force_keyvault,
                **kwargs,
            )
            self.method = "sp"
            logger.info("Using service principal credentials.")
        # get clients
        logger.debug("Getting Azure clients and setting other attributes.")
        self.batch_mgmt_client = get_batch_management_client(self.cred)
        self.compute_mgmt_client = get_compute_management_client(self.cred)
        self.batch_service_client = get_batch_service_client(self.cred)
        self.blob_service_client = get_blob_service_client(self.cred)
        self.full_container_name = None
        self.save_logs_to_blob = None
        self.logs_folder = "stdout_stderr"
        self.task_id_ints = False
        self.task_id_max = 0

    def check_credentials(self):
        logger.debug("Checking credentials by listing subscriptions.")
        if self.method == "env":
            cred = self.cred.user_credential
        elif self.method == "default":
            cred = self.cred.client_secret_sp_credential
        else:
            cred = self.cred.client_secret_credential

        try:
            subscription_client = SubscriptionClient(cred)
            # List subscriptions
            sub_list = [sub for sub in subscription_client.subscriptions.list()]
            for subscription in sub_list:
                print("Found subscription via credential.")
                print(f"Subscription ID: {subscription.subscription_id}")
                print(f"Subscription Name: {subscription.display_name}")
                print(f"State: {subscription.state}")
                print("-" * 30)
            logger.debug("Successfully found subscriptions.")
        except Exception as e:
            logger.exception(f"Error checking credentials: {e}")
            print(f"An error occurred: {e}")

    def create_pool(
        self,
        pool_name: str,
        mounts: list[str] | list[dict] | None = None,
        container_image_name: str | None = None,
        vm_size: str = d.default_vm_size,  # do some validation on size if too large
        autoscale: bool = True,
        autoscale_formula: str = "default",
        dedicated_nodes: int = 0,
        low_priority_nodes: int = 1,
        max_autoscale_nodes: int = 3,
        task_slots_per_node: int = 1,
        availability_zones: str = "regional",
        cache_blobfuse: bool = True,
    ):
        """Create a pool in Azure Batch with the specified configuration.

        A pool is a collection of compute nodes (virtual machines) on which your tasks run.
        This function creates a new pool with configurable scaling, container support,
        storage mounts, and availability zone placement.

        Args:
            pool_name (str): Name of the pool to create. Must be unique within the Batch account.
            mounts (list, optional): List of Blob Storage containers to mount to the pool.
                The format can be a list of strings or dictionaries. For example, if you want to connect
                to two storage containers named "input-data" and "output-results", you can provide:
                - As strings: ["input-data", "output-results"]
                - As dictionaries: [{"source": "input-data", "target": "/mnt/input"}, {"source": "output-results", "target": "/mnt/output"}]
                    If provided this way as dictionaries, the value of each target is
                    how you reference the mount path in your container.
            container_image_name (str, optional): Docker container image name to use for tasks.
                Should be in the format "registry/image:tag" or just "image:tag" for Docker Hub.
            vm_size (str): Azure VM size for the pool nodes (e.g., "Standard_D4s_v3").
                Defaults to the value from defaults module.
            autoscale (bool): Whether to enable autoscaling (True) or use fixed scaling (False).
                Default is True.
            autoscale_formula (str): Autoscale formula to use when autoscale=True.
                Use "default" for the built-in formula or provide a custom Azure Batch
                autoscale formula. Default is "default".
            dedicated_nodes (int): Number of dedicated nodes when autoscale=False.
                Only used for fixed scaling. Default is 0.
            low_priority_nodes (int): Number of low-priority nodes when autoscale=False.
                Low-priority nodes are cheaper but can be preempted. Default is 1.
            max_autoscale_nodes (int): Maximum number of nodes for autoscaling.
                Only used when autoscale=True. Default is 3.
            task_slots_per_node (int): Number of task slots per node. Determines how many
                tasks can run concurrently on each node. Default is 1.
            availability_zones (str): Availability zone placement policy. Must be either
                "regional" for regional deployment or "zonal" for zone-aware deployment.
                Default is "regional".
            cache_blobfuse (bool): Whether to enable blobfuse caching for mounted storage.
                Improves performance for read-heavy workloads. Default is True.

        Raises:
            RuntimeError: If the pool creation fails due to Azure Batch service errors,
                authentication issues, or invalid parameters.
            ValueError: If availability_zones is not "regional" or "zonal", or if other
                parameters have invalid values.

        Example:
            Create a simple autoscaling pool:

                client = CloudClient()
                client.create_pool(
                    pool_name="my-compute-pool",
                    container_image_name="myapp:latest",
                    vm_size="Standard_D2s_v3"
                )

            Create a pool with storage mounts and fixed scaling:

                client.create_pool(
                    pool_name="data-processing-pool",
                    container_image_name="python:3.9",
                    vm_size="Standard_D4s_v3",
                    mounts=["input-data", "output-results"],
                    autoscale=False,
                    dedicated_nodes=5,
                    availability_zones="zonal"
                )

        Note:
            The pool must be created before jobs can be submitted to it. Ensure that
            the specified VM size is available in your Azure region and that any
            container images are accessible from the compute nodes.
        """
        logger.debug(f"Creating pool: {pool_name}")
        # Configure storage mounts if provided
        if mounts:
            logger.debug("Configuring storage mounts for pool.")
            if isinstance(mounts[0], str):
                logger.debug("Mounts provided as list of strings.")
                mount_config = get_node_mount_config(
                    storage_containers=mounts,
                    account_names=self.cred.azure_blob_storage_account,
                    identity_references=self.cred.compute_node_identity_reference,
                    cache_blobfuse=cache_blobfuse,  # Pass cache setting to mount config
                )
                logger.debug("Generated mount configuration from string list.")
            elif isinstance(mounts[0], dict):
                logger.debug("Mounts provided as list of dicts.")
                mount_config = get_node_mount_config(
                    storage_containers=[mount["source"] for mount in mounts],
                    account_names=self.cred.azure_blob_storage_account,
                    identity_references=self.cred.compute_node_identity_reference,
                    cache_blobfuse=cache_blobfuse,  # Pass cache setting to mount config
                    mount_names=[mount["target"] for mount in mounts],
                )
                logger.debug("Generated mount configuration from dict list.")
            else:
                logger.debug(
                    "Invalid mounts format provided. Will not configure mounts."
                )
                mount_config = None

        # validate pool name
        pool_name = pool_name.replace(" ", "_")
        logger.debug(f"Validated pool name: {pool_name}")

        # validate vm size
        print("Verify the size of the VM is appropriate for the use case.")
        print("**Please use smaller VMs for dev/testing.**")

        # Get base pool configuration
        logger.debug("Getting default pool configuration.")
        pool_config = d.get_default_pool_config(
            pool_name=pool_name,
            subnet_id=self.cred.azure_subnet_id,
            user_assigned_identity=self.cred.azure_user_assigned_identity,
            mount_configuration=mount_config,
            vm_size=vm_size,
        )

        # Configure scaling settings
        if autoscale:
            # Set up autoscaling
            logger.debug("Configuring autoscaling settings.")
            if autoscale_formula == "default":
                # Default formula: scale based on pending tasks with max limit
                formula = d.remaining_task_autoscale_formula(
                    task_sample_interval_minutes=15,
                    max_number_vms=max_autoscale_nodes,
                )
            else:
                formula = autoscale_formula

            pool_config.scale_settings = models.ScaleSettings(
                auto_scale=models.AutoScaleSettings(
                    formula=formula,
                    evaluation_interval="PT5M",  # Evaluate every 5 minutes
                )
            )
        else:
            # Set up fixed scaling
            logger.debug("Configuring fixed scaling settings.")
            pool_config.scale_settings = models.ScaleSettings(
                fixed_scale=models.FixedScaleSettings(
                    target_dedicated_nodes=dedicated_nodes,
                    target_low_priority_nodes=low_priority_nodes,
                )
            )

        # Configure task slots per node
        logger.debug(f"Setting task slots per node: {task_slots_per_node}")
        pool_config.task_slots_per_node = task_slots_per_node

        # Configure container if image is provided
        logger.debug("Configuring container settings.")
        if container_image_name:
            container_config = models.ContainerConfiguration(
                type="dockerCompatible",
                container_image_names=[container_image_name],
            )
            logger.debug(f"Set container image: {container_image_name}")

            # Add container registry if available
            if hasattr(self.cred, "azure_container_registry"):
                container_config.container_registries = [
                    self.cred.azure_container_registry
                ]
                logger.debug("Added azure container registry to client configuration.")

            d.assign_container_config(pool_config, container_config)
        else:
            logger.error("container_image_name not provided.")
            raise ValueError("container_image_name not provided.")

        # Configure availability zones in the virtual machine configuration
        # Set node placement configuration for zonal deployment
        if availability_zones.lower() == "regional":
            pool_config.deployment_configuration.virtual_machine_configuration.node_placement_configuration = models.NodePlacementConfiguration(
                policy=models.NodePlacementPolicyType.regional
            )
            logger.debug("Set availability zone policy to regional.")
        elif availability_zones.lower() == "zonal":
            pool_config.deployment_configuration.virtual_machine_configuration.node_placement_configuration = models.NodePlacementConfiguration(
                policy=models.NodePlacementPolicyType.zonal
            )
            logger.debug("Set availability zone policy to zonal.")
        else:
            logger.error("Invalid availability_zones value provided.")
            raise ValueError("Availability zone needs to be 'zonal' or 'regional'.")

        try:
            # Create the pool using the batch management client
            logger.debug("Attempting to create the pool in Azure Batch.")
            self.batch_mgmt_client.pool.create(
                resource_group_name=self.cred.azure_resource_group_name,
                account_name=self.cred.azure_batch_account,
                pool_name=pool_name,
                parameters=pool_config,
            )
            logger.debug(f"Pool {pool_name} created successfully.")
            self.pool_name = pool_name
            print(f"created pool: {pool_name}")
            logger.info(f"Pool '{pool_name}' created successfully.")
        except Exception as e:
            error_msg = f"Failed to create pool '{pool_name}': {str(e)}"
            raise RuntimeError(error_msg)

    def create_job(
        self,
        job_name: str,
        pool_name: str,
        save_logs_to_blob: str | None = None,
        logs_folder: str | None = None,
        task_retries: int = 0,
        mark_complete_after_tasks_run: bool = False,
        task_id_ints: bool = False,
        timeout: int | None = None,
        exist_ok: bool = False,
        verify_pool: bool = True,
        verbose: bool = False,
    ):
        """Create a job in Azure Batch to run tasks on a specified pool.

        A job is a collection of tasks that run on compute nodes in a pool. Jobs provide
        a way to organize and manage related tasks, handle dependencies, and control task
        execution settings. Tasks are added to the job after it's created.

        Args:
            job_name (str): Unique identifier for the job. Must be unique within the Batch
                account. Can contain letters, numbers, hyphens, and underscores. Cannot
                exceed 64 characters. Spaces will be automatically removed.
            pool_name (str): Name of the pool where the job's tasks will run. The pool
                must already exist and be in an active state.
            save_logs_to_blob (str, optional): Azure Blob Storage container name where task
                logs should be saved. If provided, stdout and stderr from tasks will be
                automatically uploaded to this container. Default is None (logs not saved to blob).
            logs_folder (str, optional): Folder path within the blob container where logs
                should be stored. Only used when save_logs_to_blob is specified. Leading and
                trailing slashes are automatically handled. Default is "stdout_stderr".
            task_retries (int, optional): Maximum number of times a task can be retried if
                it fails. Tasks will be retried automatically up to this limit. Valid range:
                0-100. Default is 0 (no retries).
            mark_complete_after_tasks_run (bool, optional): Whether to automatically mark
                the job as complete after all tasks finish. When True, the job will be marked
                complete without requiring explicit job termination. Default is False.
            task_id_ints (bool, optional): Whether to use integer task IDs instead of string
                IDs. When True, tasks added to this job should use integer IDs for better
                performance with large numbers of tasks. Default is False (use string IDs).
            timeout (int, optional): Maximum time in minutes that the job can run before
                being terminated. If None, no timeout is set and the job can run indefinitely.
                Default is None (no timeout).
            exist_ok (bool, optional): Whether to allow the job creation if a job with the
                same name already exists. Default is False.
            verify_pool (bool, optional): Whether to verify that the specified pool exists
                before creating the job. Default is True.
            verbose (bool, optional): Whether to print verbose output during job creation.
                Default is False.

        Raises:
            RuntimeError: If the job creation fails due to Azure Batch service errors,
                authentication issues, or invalid parameters.
            ValueError: If the job_name or pool_name are invalid, or if the specified
                pool does not exist.

        Example:
            Create a simple job with default settings:

                client = CloudClient()
                client.create_job(
                    job_name="data-processing-job",
                    pool_name="compute-pool"
                )

            Create a job with dependencies, retries, and log saving:

                client.create_job(
                    job_name="pipeline-job",
                    pool_name="compute-pool",
                    task_retries=3,
                    save_logs_to_blob="job-logs",
                    logs_folder="pipeline-logs/run-001",
                    timeout=120,  # 2 hours
                    mark_complete_after_tasks_run=True
                )

            Create a job optimized for many tasks:

                client.create_job(
                    job_name="bulk-processing",
                    pool_name="large-pool",
                    task_id_ints=True,  # Better performance for many tasks
                    save_logs_to_blob="bulk-logs",
                    exist_ok=True
                )

        Note:
            - The job must be created before adding tasks to it
            - If save_logs_to_blob is specified, ensure the blob container exists
            - Job names are automatically cleaned of spaces
        """
        # save job information that will be used with tasks
        job_name = job_name.replace(" ", "")
        logger.debug(f"Attempting to create job: {job_name}")

        if pool_name:
            self.pool_name = pool_name
            logger.debug(f"Using specified pool for job: {pool_name}")
        elif self.pool_name:
            pool_name = self.pool_name
            logger.debug(f"Using specified pool for job: {pool_name}")
        else:
            logger.error("Please specify a pool for the job and try again.")
            raise Exception("Please specify a pool for the job and try again.")

        self.save_logs_to_blob = save_logs_to_blob

        if save_logs_to_blob:
            logger.debug(
                f"Configuring log saving to blob container: {save_logs_to_blob}"
            )
            if logs_folder is None:
                self.logs_folder = "stdout_stderr"
            else:
                if logs_folder.startswith("/"):
                    logs_folder = logs_folder[1:]
                if logs_folder.endswith("/"):
                    logs_folder = logs_folder[:-1]
                self.logs_folder = logs_folder
            logger.debug(f"Logs folder for job set to: {self.logs_folder}")
        if timeout is None:
            _to = None
            logger.debug("No timeout set for job.")
        else:
            _to = datetime.timedelta(minutes=timeout)
            logger.debug(f"Timeout for job set to: {_to}")

        on_all_tasks_complete = (
            OnAllTasksComplete.terminate_job
            if mark_complete_after_tasks_run
            else OnAllTasksComplete.no_action
        )
        logger.debug(f"On all tasks complete action set to: {on_all_tasks_complete}")
        logger.debug("Configuring job constraints.")
        job_constraints = JobConstraints(
            max_task_retry_count=task_retries,
            max_wall_clock_time=_to,
        )
        if task_id_ints:
            self.task_id_ints = True
            self.task_id_max = 0
            logger.debug("Using integer task IDs for job.")
        else:
            self.task_id_ints = False
            logger.debug("Using string task IDs for job.")

        # add the job
        logger.debug("Creating job add parameters.")
        job = batch_models.JobAddParameter(
            id=job_name,
            pool_info=batch_models.PoolInformation(pool_id=pool_name),
            uses_task_dependencies=True,
            on_all_tasks_complete=on_all_tasks_complete,
            on_task_failure=OnTaskFailure.perform_exit_options_job_action,
            constraints=job_constraints,
            metadata=[
                MetadataItem(name="mark_complete", value=mark_complete_after_tasks_run)
            ],
        )

        # Configure task retry settings
        logger.debug("Configuring task retry settings.")
        if task_retries > 0:
            job.constraints = job.constraints or batch_models.JobConstraints()
            job.constraints.max_task_retry_count = task_retries

        # Create the job
        logger.debug("Calling create_job function.")
        create_job(
            self.batch_service_client,
            job,
            exist_ok=exist_ok,
            verify_pool=verify_pool,
            verbose=verbose,
        )
        logger.info(f"Job '{job_name}' created successfully.")

    def create_job_schedule(
        self,
        job_schedule_name: str,
        pool_name: str,
        command: str,
        timeout: int = 30,
        start_window: datetime.timedelta = None,
        recurrence_interval: datetime.timedelta = None,
        do_not_run_until: str = None,
        do_not_run_after: str = None,
        exist_ok=False,
        verify_pool: bool = True,
        verbose=False,
    ):
        """Create a job schedule in Azure Batch to run a job on a specified pool.

        An job schedule is a service resource that automates the creation of recurring jobs.
        Instead of manually submitting the same job each time it needs to run,
        you can create a job schedule that handles the process automatically on a defined cadence

        Args:
            job_schedule_name (str): Unique display name for the job. Must be unique within the Batch
                account. Can contain letters, numbers, hyphens, and underscores. Cannot
                exceed 1024 characters. Spaces will be automatically replaced with dashes.
            pool_name (str): Name of Azure batch pool where the job's tasks will run. The pool must exist before job schedule is created.
            command (str): Docker command that will be run by the job manager task of the job created by the job schedule.
            timeout (int, optional): The maximum time that the server can spend processing the request, in seconds.
                Default is 30 seconds.
            start_window (timedelta): If a Job is not created within the startWindow interval, then the 'opportunity' is lost;
                no Job will be created until the next recurrence of the schedule.
            recurrence_interval (timedelta): Specify a recurring interval for running the specified job
            do_not_run_until (str): Disable the schedule until the specified time
            do_not_run_after (str): Disable the schedule after the specified time
            exist_ok (bool, optional): Whether to allow the job schedule creation if a job schedule with the
                same name already exists. Default is False.
            verify_pool (bool, optional): Whether to verify that the specified pool exists
                before creating the job schedule. Default is True.
            verbose (bool, optional): Whether to print verbose output during job schedule creation.
                Default is False.

        Raises:
            RuntimeError: If the job schedule creation fails due to Azure Batch service errors,
                authentication issues, or invalid parameters.
            ValueError: If the job schedule ID is invalid

        Example:
            Create a simple job schedule with default timeout of 30 seconds and recurrence interval of 10 minutes

                client = CloudClient()
                client.create_job_schedule(
                    job_schedule_name="Data Processing Job Schedule",
                    pool_name="my-test-pool-1",
                    command="python process_data.py",
                    recurrence_interval=datetime.timedelta(minutes=10)
                )

            Create a simple job schedule with timeout of 900 seconds, recurrence interval of 2 hours. Job must be run before 11 PM on December 31st, 2025.

                client = CloudClient()
                client.create_job_schedule(
                    job_schedule_name="Data Processing Job Schedule",
                    pool_name="my-test-pool-2",
                    command="python process_data.py",
                    timeout=900,
                    recurrence_interval=datetime.timedelta(hours=2),
                    do_not_run_after="2025-12-31 23:00:00"
                )
        """
        job_schedule_id = job_schedule_name.replace(" ", "-").lower()
        logger.debug(f"job_schedule_id: {job_schedule_id}")

        job_specification = batch_models.JobSpecification(
            pool_info=batch_models.PoolInformation(pool_id=pool_name),
            on_all_tasks_complete=batch_models.OnAllTasksComplete.terminate_job,
            job_manager_task=batch_models.JobManagerTask(
                id=f"{job_schedule_id}-job", command_line=command
            ),
        )

        do_not_run_after_datetime = None
        if do_not_run_after:
            do_not_run_after_datetime = datetime.datetime.strptime(
                do_not_run_after, d.default_datetime_format
            )
        do_not_run_until_datetime = None
        if do_not_run_until:
            do_not_run_until_datetime = datetime.datetime.strptime(
                do_not_run_until, d.default_datetime_format
            )
        schedule = batch_models.Schedule(
            start_window=start_window,
            recurrence_interval=recurrence_interval,
            do_not_run_until=do_not_run_until_datetime,
            do_not_run_after=do_not_run_after_datetime,
        )

        # add the job schedule
        job_schedule_add_param = batch_models.JobScheduleAddParameter(
            id=job_schedule_id,
            display_name=job_schedule_name,
            schedule=schedule,
            job_specification=job_specification,
        )

        job_schedule_add_options = batch_models.JobScheduleAddOptions(
            timeout=timeout,
        )

        # Create the job
        create_job_schedule(
            self.batch_service_client,
            job_schedule_add_param,
            exist_ok=exist_ok,
            verify_pool=verify_pool,
            verbose=verbose,
            job_schedule_add_options=job_schedule_add_options,
        )

    def add_task(
        self,
        job_name: str,
        command_line: str,
        mount_pairs: list[dict] | None = None,
        name_suffix: str = "",
        depends_on: str | None = None,
        depends_on_range: tuple | None = None,
        run_dependent_tasks_on_fail: bool = False,
        container_image_name: str = None,
        timeout: int | None = None,
    ):
        """
        Add a task to an Azure Batch job.

        Args:
            job_name (str): Name of the job to add the task to.
            command_line (str): Command line arguments for the task.
            mount_pairs (list[dict], optional): List of mount configurations (dicts) for the task.
                Each dict should be in the form {"source": <container_name>, "target": <target_path>}.
                Example:
                    [
                        {"source": "mycontainer", "target": "/mnt/data"},
                        {"source": "logscontainer", "target": "/mnt/logs"}
                    ]
            name_suffix (str, optional): Suffix to append to the task ID. Default is "".
            depends_on (str | list, optional): Task ID or list of task IDs this task depends on. Default is None.
            depends_on_range (tuple, optional): Range of task IDs this task depends on. Default is None.
            run_dependent_tasks_on_fail (bool, optional): Whether to run dependent tasks if this task fails. Default is False.
            container_image_name (str, optional): Container image to use for the task. Default is None.
            timeout (int, optional): Maximum time in minutes for the task to run. Default is None.
        """
        logger.debug(f"Adding task to job: {job_name}")
        # get pool info for related job
        job_info = self.batch_service_client.job.get(job_name)
        pool_name = job_info.as_dict()["execution_info"]["pool_id"]
        logger.debug(f"Task will run on pool {pool_name} as part of job {job_name}.")

        if container_image_name is None:
            logger.debug("No container image name provided, retrieving from pool info.")
            if self.full_container_name is None:
                logger.debug("Gettting full pool info")
                pool_info = batch_helpers.get_pool_full_info(
                    self.cred.azure_resource_group_name,
                    self.cred.azure_batch_account,
                    pool_name,
                    self.batch_mgmt_client,
                )
                logger.debug("Generated full pool info.")
                vm_config = (
                    pool_info.deployment_configuration.virtual_machine_configuration
                )
                logger.debug("Generated VM config.")
                pool_container = vm_config.container_configuration.container_image_names
                container_name = pool_container[0].split("://")[-1]
                logger.debug(f"Container name set to {container_name}.")
            else:
                container_name = self.full_container_name
                logger.debug(f"Container name set to {container_name}.")
        else:
            container_name = container_image_name
            logger.debug(f"Using provided container name: {container_name}.")

        if self.save_logs_to_blob:
            logger.debug("Configuring log saving to blob storage.")
            rel_mnt_path = batch_helpers.get_rel_mnt_path(
                blob_name=self.save_logs_to_blob,
                pool_name=pool_name,
                resource_group_name=self.cred.azure_resource_group_name,
                account_name=self.cred.azure_batch_account,
                batch_mgmt_client=self.batch_mgmt_client,
            )
            if rel_mnt_path != "ERROR!":
                rel_mnt_path = "/" + helpers.format_rel_path(rel_path=rel_mnt_path)
            logger.debug(f"Relative mount path for logs set to: {rel_mnt_path}")
        else:
            rel_mnt_path = None
            logger.debug("No log saving to blob storage configured.")

        # get all mounts from pool info
        if mount_pairs is None:
            self.mounts = batch_helpers.get_pool_mounts(
                pool_name,
                self.cred.azure_resource_group_name,
                self.cred.azure_batch_account,
                self.batch_mgmt_client,
            )
        else:
            self.mounts = [
                {
                    "source": mount["source"],
                    "target": helpers.format_rel_path(mount["target"]),
                }
                for mount in mount_pairs
            ]

        logger.debug("Adding tasks to job.")
        tid = batch_helpers.add_task(
            job_name=job_name,
            task_id_base=job_name,
            command_line=command_line,
            save_logs_rel_path=rel_mnt_path,
            logs_folder=self.logs_folder,
            name_suffix=name_suffix,
            mounts=self.mounts,
            depends_on=depends_on,
            depends_on_range=depends_on_range,
            run_dependent_tasks_on_fail=run_dependent_tasks_on_fail,
            batch_client=self.batch_service_client,
            full_container_name=container_name,
            task_id_max=self.task_id_max,
            task_id_ints=self.task_id_ints,
            timeout=timeout,
        )
        self.task_id_max += 1
        print(f"Added task {tid} to job {job_name}.")
        logger.info(f"Task '{tid}' added to job '{job_name}'.")
        return tid

    def add_task_collection(
        self, job_name: str, tasks: list[dict], name_suffix: str = ""
    ):
        """
        Add a list of tasks to an Azure Batch job.

        Args:
            job_name (str): Name of the job to add the task to.
            tasks (list[dict]): List of task configurations to add to the job. Each dict should contain:
                - command_line (str): Command line arguments for the task.
                - mount_pairs (list[dict], optional): List of mount configurations (dicts) for the task.
                    Each dict should be in the form {"source": <container_name>, "target": <target_path>}.
                    Example:
                        [
                            {"source": "mycontainer", "target": "/mnt/data"},
                            {"source": "logscontainer", "target": "/mnt/logs"}
                        ]
                - depends_on (str | list, optional): Task ID or list of task IDs this task depends on. Default is None.
                - depends_on_range (tuple, optional): Range of task IDs this task depends on. Default is None.
                - run_dependent_tasks_on_fail (bool, optional): Whether to run dependent tasks if this task fails. Default is False.
                - full_container_name (str, optional): Container image to use for the task. Default is None.
                - timeout (int, optional): Maximum time in minutes for the task to run. Default is None.
            name_suffix (str, optional): Suffix to append to the task ID. Default is "".
        """
        logger.debug(f"Adding task to job: {job_name}")
        # get pool info for related job
        job_info = self.batch_service_client.job.get(job_name)
        pool_name = job_info.as_dict()["execution_info"]["pool_id"]
        logger.debug(f"Task will run on pool {pool_name} as part of job {job_name}.")

        for task in tasks:
            if task.get("mounts") is None:
                self.mounts = batch_helpers.get_pool_mounts(
                    pool_name,
                    self.cred.azure_resource_group_name,
                    self.cred.azure_batch_account,
                    self.batch_mgmt_client,
                )
                task["mounts"] = self.mounts
            if task.get("logs_folder") is None:
                task["logs_folder"] = self.logs_folder

        logger.debug("Adding tasks to job.")
        try:
            result = batch_helpers.add_task_collection(
                job_name=job_name,
                task_id_base=job_name,
                tasks=tasks,
                name_suffix=name_suffix,
                batch_client=self.batch_service_client,
                task_id_max=self.task_id_max,
                task_id_ints=self.task_id_ints,
            )
            self.task_id_max += len(tasks)
            print(f"Added {len(tasks)} tasks to job {job_name}.")
            logger.info(f"Added {len(tasks)} tasks to job {job_name}.")
            return result
        except Exception as ce:
            logger.error(f"Failed to add task collection to job: {str(ce)}")
            return False

    def create_blob_container(self, name: str) -> None:
        """Create a blob storage container if it doesn't already exist.

        Creates a new Azure Blob Storage container with the specified name. If the
        container already exists, this operation completes successfully without error.

        Args:
            name (str): Name of the blob storage container to create. Must follow Azure
                naming conventions: lowercase letters, numbers, and hyphens only, must
                start and end with letter or number, 3-63 characters long.

        Example:
            Create a container for storing input data:

                client = CloudClient()
                client.create_blob_container("input-data")

            Create a container for job outputs:

                client.create_blob_container("job-results-2024")

        Note:
            Container names must be globally unique within the storage account and
            follow Azure naming rules. The operation is idempotent - calling it
            multiple times with the same name is safe.
        """
        # create_container and save the container client
        logger.debug(f"Creating blob container: {name}")
        create_storage_container_if_not_exists(name, self.blob_service_client)
        logger.info(f"Blob container '{name}' created or already exists.")

    def update_blob_protection(
        self,
        files: str | list[str],
        container_name: str,
        legal_hold: bool = False,
        read_only: bool = False,
    ) -> None:
        """Update legal hold or read-only status on files in an Azure Blob Storage container.

        Args:
            files (str | list[str]): Path(s) to file(s) to upload. Can be a single file
                path as a string or a list of file paths. Paths can be relative or absolute.
            container_name (str): Name of the blob storage container to upload to. The
                container must already exist.
            legal_hold (bool, optional): Whether to apply a legal hold to the uploaded blobs which prevents deletion or modification of the blobs.
            read_only (bool, optional): Whether to set the uploaded blobs to read-only. This is applicable to Append-Only blobs.
        """
        logger.debug(
            f"Toggling legal hold {legal_hold} and read only {read_only} on files {files} to container {container_name}."
        )
        status = blob.update_blob_protection(
            file_paths=files,
            blob_storage_container_name=container_name,
            blob_service_client=self.blob_service_client,
            legal_hold=legal_hold,
            read_only=read_only,
        )
        if status:
            logger.info(
                f"Updated legal hold {legal_hold} and read only {read_only} on files {files} to container '{container_name}'."
            )
        else:
            logger.error(
                f"Failed to update legal hold {legal_hold} and read only {read_only} on files {files} to container '{container_name}'."
            )

    def upload_files(
        self,
        files: str | list[str],
        container_name: str,
        local_root_dir: str = ".",
        location_in_blob: str = ".",
        legal_hold: bool = False,
        immutability_lock_days: int = 0,
    ) -> None:
        """Upload files to an Azure Blob Storage container.

        Uploads one or more files from the local filesystem to a blob storage container.
        The files maintain their relative directory structure within the container.

        Args:
            files (str | list[str]): Path(s) to file(s) to upload. Can be a single file
                path as a string or a list of file paths. Paths can be relative or absolute.
            container_name (str): Name of the blob storage container to upload to. The
                container must already exist.
            local_root_dir (str, optional): Local directory to use as the base path for
                relative file paths. Files will be uploaded relative to this directory.
                Default is "." (current directory).
            location_in_blob (str, optional): Remote directory path within the blob container
                where files should be uploaded. Default is "." (container root).
            legal_hold (bool, optional): Whether to apply a legal hold to the uploaded blobs which prevents deletion or modification of the blobs.
            immutability_lock_days (int, optional): Number of days to set for immutability lock on the uploaded blobs.

        Example:
            Upload a single file:

                client = CloudClient()
                client.upload_files(
                    files="data/input.csv",
                    container_name="job-data"
                )

            Upload multiple files with custom paths:

                client.upload_files(
                    files=["config.json", "scripts/process.py", "data/input.txt"],
                    container_name="job-data",
                    local_root_dir="/home/user/project",
                    location_in_blob="job-123"
                )

        Note:
            The blob container must exist before uploading files. Use create_blob_container()
            to create it if needed. Files are uploaded with their directory structure preserved.
        """
        logger.debug(f"Uploading files to container {container_name}.")
        blob.upload_to_storage_container(
            file_paths=files,
            blob_storage_container_name=container_name,
            blob_service_client=self.blob_service_client,
            local_root_dir=local_root_dir,
            remote_root_dir=location_in_blob,
            legal_hold=legal_hold,
            immutability_lock_days=immutability_lock_days,
        )
        logger.info(f"Uploaded files to container '{container_name}'.")

    def upload_folders(
        self,
        folder_names: str | list[str],
        container_name: str,
        include_extensions: str | list | None = None,
        exclude_extensions: str | list | None = None,
        exclude_patterns: str | list | None = None,
        location_in_blob: str = ".",
        force_upload: bool = False,
        legal_hold: bool = False,
        immutability_lock_days: int = 0,
    ) -> list[str]:
        """Upload entire folders to an Azure Blob Storage container with filtering options.

        Recursively uploads all files from specified folders to a blob storage container.
        Supports filtering by file extensions and patterns to control which files are uploaded.

        Args:
            folder_names (str | list[str]): Local folder path(s) to upload. Can be a single
                folder path as a string or a list of folder paths. Each folder will be
                recursively uploaded with its directory structure preserved.
            container_name (str): Name of the blob storage container to upload to. The
                container must already exist.
            include_extensions (str | list, optional): File extensions to include in the
                upload. Can be a single extension string (e.g., ".py") or list of extensions
                (e.g., [".py", ".txt"]). If None, all extensions are included.
            exclude_extensions (str | list, optional): File extensions to exclude from
                the upload. Can be a single extension string or list. Takes precedence
                over include_extensions if a file matches both.
            exclude_patterns (str | list, optional): Filename patterns to exclude using
                glob-style matching (e.g., "*.tmp", "__pycache__"). Can be a single pattern
                string or list of patterns.
            location_in_blob (str, optional): Remote directory path within the blob container
                where folders should be uploaded. Default is "." (container root).
            force_upload (bool, optional): Whether to force upload files even if they
                already exist in the container with the same size. Default is False
                (skip existing files with same size).
            legal_hold (bool, optional): Whether to apply a legal hold to the uploaded blobs
                which prevents deletion or modification of the blobs.
            immutability_lock_days (int, optional): Number of days to set for immutability lock on the uploaded blobs.

        Returns:
            list[str]: List of file paths that were successfully uploaded to the container.

        Example:
            Upload Python source folders:

                client = CloudClient()
                uploaded_files = client.upload_folders(
                    folder_names=["src", "tests"],
                    container_name="code-repo",
                    include_extensions=[".py", ".yaml"],
                    exclude_patterns=["__pycache__", "*.pyc"]
                )

            Upload data folders with custom location:

                uploaded_files = client.upload_folders(
                    folder_names=["data/input", "data/config"],
                    container_name="job-data",
                    location_in_blob="run-001",
                    exclude_extensions=[".tmp", ".log"],
                    force_upload=True
                )

        Note:
            The blob container must exist before uploading. Directory structure is
            preserved in the container. Use filtering options to avoid uploading
            unnecessary files like temporary files or build artifacts.
        """
        _files = []
        if isinstance(folder_names, str):
            folder_names = [folder_names]
        for _folder in folder_names:
            logger.debug(f"Trying to upload folder {_folder}.")
            _uploaded_files = upload_files_in_folder(
                folder=_folder,
                container_name=container_name,
                include_extensions=include_extensions,
                exclude_extensions=exclude_extensions,
                exclude_patterns=exclude_patterns,
                location_in_blob=location_in_blob,
                blob_service_client=self.blob_service_client,
                force_upload=force_upload,
                legal_hold=legal_hold,
                immutability_lock_days=immutability_lock_days,
            )
            _files += _uploaded_files
        logger.debug(f"uploaded {_files}")
        logger.info(f"Uploaded folders to container '{container_name}'.")
        return _files

    def monitor_job(
        self,
        job_name: str,
        timeout: int | None = None,
        download_job_stats: bool = False,
        download_task_output: bool = False,
    ) -> None:
        """Monitor the execution of tasks in an Azure Batch job.

        Continuously monitors the progress of all tasks in a job until they complete
        or a timeout is reached. Provides real-time status updates and optionally
        downloads job statistics when complete.

        Args:
            job_name (str): ID of the job to monitor. The job must exist and be in
                an active state.
            timeout (int, optional): Maximum time in minutes to monitor the job before giving up.
                If None, monitoring continues indefinitely until all tasks complete.
            download_job_stats (bool, optional): Whether to download comprehensive job
                statistics when the job completes. Statistics include task execution
                times, resource usage, and success/failure rates. Default is False.
            download_task_output (bool, optional): Whether to download the stdout and stderr of
                each task when the task completes. Default is False.

        Example:
            Monitor a job with default settings:

                client = CloudClient()
                client.monitor_job("data-processing-job")

            Monitor with timeout and statistics download:

                client.monitor_job(
                    job_name="long-running-job",
                    timeout=120,  # 2 hours in minutes
                    download_job_stats=True
                )

        Note:
            This method blocks until the job completes or times out. For non-blocking
            job status checks, use check_job_status() instead. Job statistics are
            saved to the current working directory when downloaded.
        """
        # monitor the tasks
        logger.debug(f"starting to monitor job {job_name}.")
        monitor = batch_helpers.monitor_tasks(
            job_name,
            timeout,
            self.batch_service_client,
            download_task_output=download_task_output,
        )
        print(monitor)
        if download_job_stats:
            batch_helpers.download_job_stats(
                job_name=job_name,
                batch_service_client=self.batch_service_client,
                file_name=None,
            )
        logger.info("Job complete.")
        logger.info(f"Monitoring of job '{job_name}' complete.")

    def check_job_status(self, job_name: str) -> str:
        """Check the current status and progress of an Azure Batch job.

        Performs a comprehensive status check of a job including existence verification,
        task completion counts, and overall job state. Provides detailed logging of
        the job's current status without blocking execution.

        Args:
            job_name (str): Name/ID of the job to check. The job may or may not exist.

        Returns:
            str: job status info

        Example:
            Check status of a running job:

                client = CloudClient()
                client.check_job_status("data-processing-job")

            Check multiple jobs in a loop:

                job_names = ["job-1", "job-2", "job-3"]
                for job_name in job_names:
                    client.check_job_status(job_name)

        Note:
            This method is non-blocking and provides a point-in-time status check.
            For continuous monitoring, use monitor_job() instead. Status information
            is logged at info level and printed to the console.
        """
        # whether job exists
        logger.debug("Checking job exists.")
        if batch_helpers.check_job_exists(job_name, self.batch_service_client):
            logger.debug(f"Job {job_name} exists.")
            c_tasks = batch_helpers.get_completed_tasks(
                job_name, self.batch_service_client
            )
            logger.info("Task info:")
            logger.info(c_tasks)
            if batch_helpers.check_job_complete(job_name, self.batch_service_client):
                logger.info(f"Job {job_name} completed.")
                return "complete"
            else:
                j_state = batch_helpers.get_job_state(
                    job_name, self.batch_service_client
                )
                logger.info(f"Job in {j_state} state")
                return j_state
        else:
            logger.info(f"Job {job_name} does not exist.")
            return "does not exist"

    def delete_job(self, job_name: str) -> None:
        """Delete an Azure Batch job and all its associated tasks.

        Permanently removes a job from the Batch account. This operation also deletes
        all tasks associated with the job and any stored task execution data.

        Args:
            job_name (str): Name/ID of the job to delete. The job must exist.

        Raises:
            RuntimeError: If the job deletion fails due to Azure Batch service errors
                or if the job does not exist.

        Example:
            Delete a completed job:

                client = CloudClient()
                client.delete_job("completed-job")

            Clean up multiple jobs:

                job_names = ["old-job-1", "old-job-2", "failed-job"]
                for job_name in job_names:
                    try:
                        client.delete_job(job_name)
                        print(f"Deleted {job_name}")
                    except RuntimeError as e:
                        print(f"Failed to delete {job_name}: {e}")

        Warning:
            This operation is irreversible. All task data, logs, and job metadata
            will be permanently lost. Ensure you have downloaded any needed outputs
            or logs before deleting the job.
        """
        logger.debug(f"Attempting to delete {job_name}.")
        self.batch_service_client.job.delete(job_name)
        logger.info(f"Job '{job_name}' deleted.")

    def delete_job_schedule(self, job_schedule_id: str) -> None:
        """Delete an Azure Batch job schedule.

        Permanently removes a job schedule from the Batch account.

        Args:
            job_schedule_id (str): Name/ID of the job schedule to delete. The job schedule must exist.

        Raises:
            RuntimeError: If the job schedule deletion fails due to Azure Batch service errors
                or if the job schedule does not exist.

        Example:
            Delete a completed job chedule:

                client = CloudClient()
                client.delete_job_schedule("my-job-schedule")

        Warning:
            This operation is irreversible.
        """
        logger.debug(f"Attempting to delete schedule {job_schedule_id}.")
        self.batch_service_client.job_schedule.delete(job_schedule_id)
        logger.info(f"Job schedule {job_schedule_id} deleted.")

    def resume_job_schedule(self, job_schedule_id: str) -> None:
        """Resumes a suspended Azure Batch job schedule.

        Enables a job schedule in the Batch account.

        Args:
            job_schedule_id (str): Name/ID of the job schedule to resume. The job schedule must exist.

        Raises:
            RuntimeError: If the job schedule suspension fails due to Azure Batch service errors
                or if the job schedule does not exist.

        Example:
            Delete a completed job chedule:

                client = CloudClient()
                client.resume_job_schedule("my-job-schedule")
        """
        logger.debug(f"Attempting to resume schedule {job_schedule_id}.")
        self.batch_service_client.job_schedule.enable(job_schedule_id)
        logger.info(f"Job schedule {job_schedule_id} resumed.")

    def suspend_job_schedule(self, job_schedule_id: str) -> None:
        """Suspends an active Azure Batch job schedule until it is resumed.

        Disables a job schedule in the Batch account.

        Args:
            job_schedule_id (str): Name/ID of the job schedule to suspend. The job schedule must exist.

        Raises:
            RuntimeError: If the job schedule suspension fails due to Azure Batch service errors
                or if the job schedule does not exist.

        Example:
            Delete a completed job chedule:

                client = CloudClient()
                client.suspend_job_schedule("my-job-schedule")
        """
        logger.debug(f"Attempting to suspend schedule {job_schedule_id}.")
        self.batch_service_client.job_schedule.disable(job_schedule_id)
        logger.info(f"Job schedule {job_schedule_id} suspended.")

    def list_available_images(self, operating_system: str = None) -> list[dict]:
        """Lists all Virtual Machine Images supported by the Azure Batch service.

        Args:
            operating_system (str, optional): Name of operating system (e.g. linux, windows) for filtering list of available verified images.

        Returns:
            list[dict]: A list of dictionaries representing the available container images.
                Each dictionary contains details about an image, such as its name and tags.

        Example:
            List available images in the registry:

                client = CloudClient()
                images = client.list_available_images()
                for image in images:
                    print(image)
        """
        logger.debug("Starting list_available_images() function.")
        images = self.batch_service_client.account.list_supported_images(
            account_list_supported_images_options=batch_models.AccountListSupportedImagesOptions(
                filter="verificationType eq 'verified'"
            )
        )
        if operating_system:
            os_type = (
                batch_models.OSType.linux
                if operating_system.lower() == "linux"
                else batch_models.OSType.windows
            )
            images = [img for img in images if img.os_type == os_type]
        return images

    def package_and_upload_dockerfile(
        self,
        registry_name: str,
        repo_name: str,
        tag: str,
        path_to_dockerfile: str = "./Dockerfile",
        use_device_code: bool = False,
    ) -> str:
        """Build a Docker image from a Dockerfile and upload it to Azure Container Registry.

        Takes a Dockerfile, builds it into a Docker image, and uploads the resulting
        image to the specified Azure Container Registry. This is useful for creating
        custom container images for Azure Batch tasks.

        Args:
            registry_name (str): Name of the Azure Container Registry (without .azurecr.io).
                The registry must already exist and be accessible.
            repo_name (str): Name of the repository within the container registry where
                the image will be stored.
            tag (str): Tag to assign to the uploaded Docker image (e.g., "latest", "v1.0").
            path_to_dockerfile (str, optional): Path to the Dockerfile to build. Can be
                relative or absolute. Default is "./Dockerfile" (Dockerfile in current directory).
            use_device_code (bool, optional): Whether to use device code authentication
                for Azure CLI login during the upload process. Useful for environments
                withouth a web browser. Default is False.

        Returns:
            str: Full container image name that was uploaded, in the format
                "registry.azurecr.io/repo:tag".

        Example:
            Build and upload from default Dockerfile:

                client = CloudClient()
                image_name = client.package_and_upload_dockerfile(
                    registry_name="myregistry",
                    repo_name="batch-app",
                    tag="v1.0"
                )
                print(f"Uploaded: {image_name}")

            Build from custom Dockerfile location:

                image_name = client.package_and_upload_dockerfile(
                    registry_name="myregistry",
                    repo_name="data-processor",
                    tag="latest",
                    path_to_dockerfile="./docker/worker/Dockerfile",
                    use_device_code=True
                )

        Note:
            This method requires Docker to be installed and the Azure CLI to be
            available and authenticated. The resulting image name is stored in
            self.full_container_name for later use.
        """
        logger.debug("Starting package_and_upload_dockerfile() function.")
        self.full_container_name = helpers.package_and_upload_dockerfile(
            registry_name, repo_name, tag, path_to_dockerfile, use_device_code
        )
        logger.debug("Completed package_and_upload_dockerfile() function.")
        self.container_registry_server = f"{registry_name}.azurecr.io"
        self.registry_url = f"https://{self.container_registry_server}"
        self.container_image_name = f"https://{self.full_container_name}"
        return self.full_container_name

    def upload_docker_image(
        self,
        image_name: str,
        registry_name: str,
        repo_name: str,
        tag: str,
        use_device_code: bool = False,
    ) -> str:
        """Upload an existing Docker image to Azure Container Registry.

        Takes a Docker image that already exists locally and uploads it to the specified
        Azure Container Registry. This is useful when you have pre-built images that
        you want to use for Azure Batch tasks.

        Args:
            image_name (str): Name of the local Docker image to upload. Should be the
                full image name as it appears in "docker images" output.
            registry_name (str): Name of the Azure Container Registry (without .azurecr.io).
                The registry must already exist and be accessible.
            repo_name (str): Name of the repository within the container registry where
                the image will be stored.
            tag (str): Tag to assign to the uploaded Docker image (e.g., "latest", "v1.0").
            use_device_code (bool, optional): Whether to use device code authentication
                for Azure CLI login during the upload process. Useful for environments
                withouth a web browser. Default is False.

        Returns:
            str: Full container image name that was uploaded, in the format
                "registry.azurecr.io/repo:tag".

        Example:
            Upload a locally built image:

                client = CloudClient()
                image_name = client.upload_docker_image(
                    image_name="my-local-app:latest",
                    registry_name="myregistry",
                    repo_name="batch-app",
                    tag="v1.0"
                )

            Upload with device code authentication:

                image_name = client.upload_docker_image(
                    image_name="data-processor:dev",
                    registry_name="myregistry",
                    repo_name="processors",
                    tag="development",
                    use_device_code=True
                )

        Note:
            This method requires Docker to be installed and the Azure CLI to be
            available and authenticated. The local image must exist before calling
            this method. The resulting image name is stored in self.full_container_name.
        """
        logger.debug("Starting upload_docker_image() function.")
        self.full_container_name = helpers.upload_docker_image(
            image_name, registry_name, repo_name, tag, use_device_code
        )
        logger.debug("Completed package_and_upload_docker_image() function.")
        self.container_registry_server = f"{registry_name}.azurecr.io"
        self.registry_url = f"https://{self.container_registry_server}"
        self.container_image_name = f"https://{self.full_container_name}"
        return self.full_container_name

    def download_file(
        self,
        src_path: str,
        dest_path: str,
        container_name: str = None,
        do_check: bool = True,
        check_size: bool = True,
    ) -> None:
        """Download a single file from Azure Blob Storage to the local filesystem.

        Downloads a file from a blob storage container to a local destination path.
        Supports verification of the download to ensure data integrity.

        Args:
            src_path (str): Path of the file within the blob container to download.
                Should be the full blob path including any directory structure.
            dest_path (str): Local filesystem path where the file should be saved.
                Can be relative or absolute. Parent directories will be created if needed.
            container_name (str, optional): Name of the blob storage container containing
                the file. If None, uses the default container associated with the client.
            do_check (bool, optional): Whether to perform verification checks after
                download. Default is True.
            check_size (bool, optional): Whether to verify that the downloaded file
                size matches the source file size. Only used if do_check is True.
                Default is True.

        Example:
            Download a file with default settings:

                client = CloudClient()
                client.download_file(
                    src_path="data/results.csv",
                    dest_path="./local_results.csv",
                    container_name="job-outputs"
                )

            Download without verification:

                client.download_file(
                    src_path="logs/job.log",
                    dest_path="/tmp/job.log",
                    container_name="job-logs",
                    do_check=False
                )

        Note:
            If the destination directory doesn't exist, it will be created automatically.
            The download will overwrite any existing file at the destination path.
        """
        # use the output container client by default for downloading files
        logger.debug(f"Creating container client for {container_name}.")
        c_client = self.blob_service_client.get_container_client(
            container=container_name
        )

        logger.debug("Attempting to download file.")
        blob_helpers.download_file(c_client, src_path, dest_path, do_check, check_size)
        logger.info(f"Downloaded file '{src_path}' to '{dest_path}'.")

    def download_folder(
        self,
        src_path: str,
        dest_path: str,
        container_name: str,
        include_extensions: str | list | None = None,
        exclude_extensions: str | list | None = None,
        verbose=True,
        check_size=True,
    ) -> None:
        """Download an entire folder from Azure Blob Storage to the local filesystem.

        Recursively downloads all files from a directory in a blob storage container,
        preserving the directory structure. Supports filtering by file extensions.

        Args:
            src_path (str): Path of the directory within the blob container to download.
                Should be the directory path within the container (e.g., "data/outputs").
            dest_path (str): Local filesystem path where the directory should be saved.
                The directory structure will be recreated under this path.
            container_name (str): Name of the blob storage container containing the directory.
            include_extensions (str | list, optional): File extensions to include in the
                download. Can be a single extension string (e.g., ".csv") or list of
                extensions (e.g., [".csv", ".json"]). If None, all files are included.
            exclude_extensions (str | list, optional): File extensions to exclude from
                the download. Can be a single extension string or list. Takes precedence
                over include_extensions if a file matches both.
            verbose (bool, optional): Whether to print progress information during
                download. Default is True.
            check_size (bool, optional): Whether to verify that downloaded file sizes
                match the source file sizes. Default is True.

        Example:
            Download entire results directory:

                client = CloudClient()
                client.download_folder(
                    src_path="job-123/outputs",
                    dest_path="./results",
                    container_name="job-outputs"
                )

            Download only specific file types:

                client.download_folder(
                    src_path="logs",
                    dest_path="./local_logs",
                    container_name="job-logs",
                    include_extensions=[".log", ".txt"],
                    verbose=False
                )

        Note:
            The destination folder will be created if it doesn't exist. The source
            folder structure is preserved in the destination. Large downloads may
            take considerable time depending on file sizes and network speed.
        """
        logger.debug("Attempting to download folder.")
        blob_helpers.download_folder(
            container_name,
            src_path,
            dest_path,
            self.blob_service_client,
            include_extensions,
            exclude_extensions,
            verbose,
            check_size,
        )
        logger.info(f"Downloaded folder '{src_path}' to '{dest_path}'.")

    def async_download_folder(
        self,
        src_path: str,
        dest_path: str,
        container_name: str,
        include_extensions: str | list | None = None,
        exclude_extensions: str | list | None = None,
        check_size=True,
        max_concurrent_downloads: int = 20,
    ) -> None:
        """Download an entire folder from Azure Blob Storage to the local filesystem.

        Recursively downloads all files from a directory in a blob storage container,
        preserving the directory structure. Supports filtering by file extensions.

        Args:
            src_path (str): Path of the directory within the blob container to download.
                Should be the directory path within the container (e.g., "data/outputs").
            dest_path (str): Local filesystem path where the directory should be saved.
                The directory structure will be recreated under this path.
            container_name (str): Name of the blob storage container containing the directory.
            include_extensions (str | list, optional): File extensions to include in the
                download. Can be a single extension string (e.g., ".csv") or list of
                extensions (e.g., [".csv", ".json"]). If None, all files are included.
            exclude_extensions (str | list, optional): File extensions to exclude from
                the download. Can be a single extension string or list. Takes precedence
                over include_extensions if a file matches both.
            check_size (bool, optional): Whether to verify that downloaded file sizes
                match the source file sizes. Default is True.
            max_concurrent_downloads (int, optional): Maximum number of concurrent
                downloads to perform. Higher values may increase speed but use more RAM.
                Default is 20.

        Example:
            Download entire results directory:

                client = CloudClient()
                client.async_download_folder(
                    src_path="job-123/outputs",
                    dest_path="./results",
                    container_name="job-outputs"
                )

            Download only specific file types:

                client.async_download_folder(
                    src_path="logs",
                    dest_path="./local_logs",
                    container_name="job-logs",
                    include_extensions=[".log", ".txt"],
                )

        Note:
            The destination folder will be created if it doesn't exist. The source
            folder structure is preserved in the destination. Large downloads may
            take considerable time depending on file sizes and network speed.
        """
        logger.debug("Attempting to download folder.")
        if self.method == "default":
            cred = self.cred.client_secret_sp_credential
        elif self.method == "sp":
            cred = self.cred.client_secret_credential
        else:
            cred = self.cred.user_credential
        blob.async_download_blob_folder(
            container_name=container_name,
            local_folder=dest_path,
            name_starts_with=src_path,
            storage_account_url=self.cred.azure_blob_storage_endpoint,
            include_extensions=include_extensions,
            exclude_extensions=exclude_extensions,
            check_size=check_size,
            max_concurrent_downloads=max_concurrent_downloads,
            credential=cred,
        )
        logger.info(f"Asynchronously downloaded folder '{src_path}' to '{dest_path}'.")

    def async_upload_folder(
        self,
        folders: str | list[str],
        container_name: str,
        include_extensions: str | list | None = None,
        exclude_extensions: str | list | None = None,
        location_in_blob: str = ".",
        max_concurrent_uploads: int = 20,
        legal_hold: bool = False,
        immutability_lock_days: int = 0,
        read_only: bool = False,
    ):
        """Upload entire folders to an Azure Blob Storage container asynchronously.

        Recursively uploads all files from specified folders to a blob storage container
        using asynchronous operations for improved performance. Supports filtering by
        file extensions and patterns to control which files are uploaded.

        Args:
            folders (str | list[str]): Local folder path(s) to upload. Can be a single
                folder path as a string or a list of folder paths. Each folder will be
                recursively uploaded with its directory structure preserved.
            container_name (str): Name of the blob storage container to upload to. The
                container must already exist.
            include_extensions (str | list, optional): File extensions to include in the
                upload. Can be a single extension string (e.g., ".py") or list of extensions
                (e.g., [".py", ".txt"]). If None, all extensions are included.
            exclude_extensions (str | list, optional): File extensions to exclude from
                the upload. Can be a single extension string or list.
            location_in_blob (str, optional): Remote directory path within the blob container
                where folders should be uploaded. Default is "." (container root).
            max_concurrent_uploads (int, optional): Maximum number of concurrent
                uploads to perform. Higher values may increase speed but use more RAM.
            legal_hold (bool, optional): Whether to set a legal hold on the uploaded blobs
                which prevents deletion or modification of the blobs. Default is False.
            immutability_lock_days (int, optional): Number of days to set an immutability policy.
            read_only (bool, optional): Whether to set the uploaded blobs to read-only.

        Returns:
            list[str]: List of file paths that were successfully uploaded to the container.

        Example:
            Upload Python source folders asynchronously:
                client = CloudClient()
                uploaded_files = client.async_upload_folder(
                    folders=["src", "tests"],
                    container_name="code-repo",
                    include_extensions=[".py", ".yaml"],
                    location_in_blob="project")

        Note:

            The blob container must exist before uploading. Directory structure is
            preserved in the container. Use filtering options to avoid uploading
            unnecessary files like temporary files or build artifacts.
        """
        logger.debug("Attempting to upload folder(s).")
        if self.method == "default":
            cred = self.cred.client_secret_sp_credential
        elif self.method == "sp":
            cred = self.cred.client_secret_credential
        else:
            cred = self.cred.user_credential
        if isinstance(folders, str):
            folders = [folders]
        for folder in folders:
            logger.debug(f"Trying to upload folder {folder}.")
            blob.async_upload_folder(
                folder=folder,
                container_name=container_name,
                storage_account_url=self.cred.azure_blob_storage_endpoint,
                include_extensions=include_extensions,
                exclude_extensions=exclude_extensions,
                location_in_blob=location_in_blob,
                max_concurrent_uploads=max_concurrent_uploads,
                credential=cred,
                legal_hold=legal_hold,
                immutability_lock_days=immutability_lock_days,
                read_only=read_only,
            )
            logger.info(
                f"Asynchronously uploaded folder '{folder}' to container '{container_name}'."
            )

    def delete_pool(self, pool_name: str) -> None:
        """Delete an Azure Batch pool and all its compute nodes.

        Permanently removes a pool from the Batch account. This operation stops all
        running tasks on the pool's nodes and deallocates all compute resources.

        Args:
            pool_name (str): Name of the pool to delete. The pool must exist.

        Raises:
            RuntimeError: If the pool deletion fails due to Azure Batch service errors
                or if the pool does not exist.

        Example:
            Delete a completed pool:

                client = CloudClient()
                client.delete_pool("old-compute-pool")

            Clean up test pools:

                test_pools = ["test-pool-1", "test-pool-2"]
                for pool_name in test_pools:
                    try:
                        client.delete_pool(pool_name)
                        print(f"Deleted pool: {pool_name}")
                    except RuntimeError as e:
                        print(f"Failed to delete {pool_name}: {e}")

        Warning:
            This operation is irreversible and will terminate any running tasks.
            Ensure all important work is complete before deleting the pool.
            Pool deletion may take several minutes to complete.
        """
        logger.debug(f"Attempting to delete pool {pool_name}.")
        batch_helpers.delete_pool(
            resource_group_name=self.cred.azure_resource_group_name,
            account_name=self.cred.azure_batch_account,
            pool_name=pool_name,
            batch_mgmt_client=self.batch_mgmt_client,
        )
        logger.info(f"Pool '{pool_name}' deleted.")

    def list_blob_files(self, blob_container: str = None):
        """List all files in blob storage containers associated with the client.

        Retrieves a list of all blob files from either a specified container or from
        all containers associated with the client's mounts. This is useful for
        discovering available data files before processing.

        Args:
            blob_container (str, optional): Name of a specific blob storage container
                to list files from. If None, will list files from all containers
                in the client's mounts. Default is None.

        Returns:
            list[str] | None: List of blob file paths found in the container(s).
                Returns None if no container is specified and no mounts are configured.

        Example:
            List files from a specific container:

                client = CloudClient()
                files = client.list_blob_files("input-data")
                print(f"Found {len(files)} files: {files}")

            List files from all mounted containers:

                files = client.list_blob_files()
                if files:
                    print(f"Total files across all mounts: {len(files)}")

        Note:
            Either blob_container must be specified or the client must have mounts
            configured. If neither condition is met, a warning is logged and None
            is returned.
        """
        if blob_container:
            logger.debug(f"Listing blobs in {blob_container}")
            filenames = blob_helpers.list_blobs_flat(
                container_name=blob_container,
                blob_service_client=self.blob_service_client,
                verbose=False,
            )
        elif self.mounts:
            logger.debug("Looping through mounts.")
            filenames = []
            for mount in self.mounts:
                _files = blob_helpers.list_blobs_flat(
                    container_name=mount[0],
                    blob_service_client=self.blob_service_client,
                    verbose=False,
                )
                filenames += _files
        return filenames

    def delete_blob_file(self, blob_name: str, container_name: str):
        """Delete a specific file from Azure Blob Storage.

        Permanently removes a file and all its snapshots from the specified blob
        storage container. This operation cannot be undone.

        Args:
            blob_name (str): Name/path of the blob file to delete within the container.
                Should include any directory structure (e.g., "data/file.txt").
            container_name (str): Name of the blob storage container containing the file.

        Example:
            Delete a specific output file:

                client = CloudClient()
                client.delete_blob_file(
                    blob_name="results/output.csv",
                    container_name="job-outputs"
                )

            Delete a log file:

                client.delete_blob_file(
                    blob_name="logs/job-123.log",
                    container_name="system-logs"
                )

        Warning:
            This operation permanently deletes the file and all its snapshots.
            Ensure you have backed up any important data before deletion.
        """
        logger.debug(f"Deleting blob {blob_name} from {container_name}.")
        blob_helpers.delete_blob_snapshots(
            blob_name, container_name, self.blob_service_client
        )
        logger.info(f"Deleted blob '{blob_name}' from '{container_name}'.")

    def delete_blob_folder(self, folder_path: str, container_name: str):
        """Delete an entire folder and all its contents from Azure Blob Storage.

        Recursively removes all files within the specified folder path from the blob
        storage container. This operation deletes all files that have the folder path
        as a prefix in their blob names.

        Args:
            folder_path (str): Path of the folder to delete within the container.
                Should be the folder prefix (e.g., "data/temp" will delete all blobs
                starting with "data/temp/").
            container_name (str): Name of the blob storage container containing the folder.

        Example:
            Delete a temporary data folder:

                client = CloudClient()
                client.delete_blob_folder(
                    folder_path="temp/job-123",
                    container_name="workspace"
                )

            Delete all log files from a specific run:

                client.delete_blob_folder(
                    folder_path="logs/2024-01-15",
                    container_name="system-logs"
                )

        Warning:
            This operation permanently deletes all files within the specified folder.
            There is no way to recover deleted files. Ensure you have backed up any
            important data before deletion.
        """
        logger.debug(f"Deleting files in {folder_path} folder.")
        blob_helpers.delete_blob_folder(
            folder_path, container_name, self.blob_service_client
        )
        logger.info(f"Deleted folder '{folder_path}' from '{container_name}'.")

    def download_job_stats(self, job_name: str, file_name: str | None = None):
        """Download job statistics for a completed Azure Batch job.

        Downloads detailed statistics for all tasks in the specified job and saves them
        to a CSV file. The statistics include task execution times, exit codes, and node info.

        Args:
            job_name (str): Name of the job to download statistics for. The job must exist.
            file_name (str, optional): Name of the output CSV file (without extension).
                If None, defaults to "{job_name}-stats.csv".

        Example:
            Download stats for a job:

                client = CloudClient()
                client.download_job_stats(job_name="my-job")

            Download with custom filename:

                client.download_job_stats(job_name="my-job", file_name="run42_stats")

        Note:
            The CSV file will be created in the current working directory. The job must
            be completed before statistics are available for all tasks.
        """
        logger.debug(f"Downloading job stats for {job_name}.")
        batch_helpers.download_job_stats(
            job_name=job_name,
            batch_service_client=self.batch_service_client,
            file_name=file_name,
        )
        logger.info(
            f"Downloaded job stats for '{job_name}' to '{file_name or job_name + '-stats.csv'}'."
        )

    def add_tasks_from_yaml(
        self, job_name: str, base_cmd: str, file_path: str, **kwargs
    ) -> list[str]:
        """Add multiple tasks to a job from a YAML file.

        Reads a YAML file describing tasks, constructs the corresponding commands, and
        submits each as a task to the specified job. Returns the list of created task IDs.

        Args:
            job_name (str): ID of the job to add tasks to. The job must exist.
            base_cmd (str): Base command to prepend to each task command from the YAML file.
            file_path (str): Path to the YAML file describing the tasks.
            **kwargs: Additional keyword arguments passed to add_task().

        Returns:
            list[str]: List of task IDs created from the YAML file.

        Example:
            Add tasks from a YAML file:

                client = CloudClient()
                task_ids = client.add_tasks_from_yaml(
                    job_name="my-job",
                    base_cmd="python run.py",
                    file_path="tasks.yaml"
                )
                print(f"Added {len(task_ids)} tasks from YAML.")

        Note:
            The YAML file should define the commands or parameters for each task. The
            base_cmd is prepended to each command from the YAML file.
        """
        # get tasks from yaml
        task_strs = batch_helpers.get_tasks_from_yaml(
            base_cmd=base_cmd, file_path=file_path
        )
        tasks = [{"command_line": task_str} for task_str in task_strs]
        logger.debug(f"Retrieved {len(task_strs)} tasks from YAML file.")
        # submit tasks
        logger.debug("Submitting tasks to job.")
        self.add_task_collection(job_name=job_name, tasks=tasks, **kwargs)
        logger.info(f"Added {len(tasks)} tasks to job '{job_name}' from YAML file.")
        return tasks

    def download_after_job(
        self,
        job_name: str,
        blob_paths: list[str],
        target: str,
        container_name: str,
        **kwargs,
    ):
        """Download files or directories from blob storage after a job completes.

        Waits for the specified job to complete, then downloads the specified files or
        directories from blob storage to a local target directory. Handles both single
        files and directories.

        Args:
            job_name (str): Name/ID of the job to monitor for completion.
            blob_paths (list[str]): List of blob paths (files or directories) to download.
            target (str): Local directory where files/directories will be downloaded.
            container_name (str): Name of the blob storage container containing the files.
            **kwargs: Additional keyword arguments passed to download_folder().

        Example:
            Download results after job completion:

                client = CloudClient()
                client.download_after_job(
                    job_name="my-job",
                    blob_paths=["results/output.csv", "logs/"],
                    target="./outputs",
                    container_name="job-outputs"
                )

        Note:
            This method blocks until the job completes. Files are downloaded to the
            specified target directory, preserving directory structure for folders.
        """
        logger.debug("Monitoring job for completion before downloading.")
        # check job for completion
        batch_helpers.monitor_tasks(
            job_name=job_name,
            timeout=None,
            batch_client=self.batch_service_client,
        )

        # loop through blob_paths:
        logger.debug(
            "Job completed. Starting downloads. Making target directory if not exists."
        )
        os.makedirs(target, exist_ok=True)

        logger.debug(f"Beginning iteration over {len(blob_paths)} paths to download.")
        for path in blob_paths:
            logger.debug(f"Processing path: {path}")
            if "." in path:
                self.download_file(
                    src_path=path,
                    dest_path=os.path.join(target, path),
                    container_name=container_name,
                )
            else:
                self.download_folder(
                    src_path=path,
                    dest_path=os.path.join(target),
                    container_name=container_name,
                    **kwargs,
                )
        logger.info(
            f"Downloaded {len(blob_paths)} paths after job '{job_name}' completed."
        )

    def generate_dag(self, *args: batch_helpers.Task, file_name: str):
        """Creates an ASCII represention of a set of tasks as directed acyclic graph (DAG) in the correct order.

        Accepts multiple Task objects, determines their execution order using topological
        sorting, generates a graph and saves it into a text file

        Args:
            *args: batch_helpers.Task objects representing tasks and their dependencies.
            file_name (str): Name of the file where graph will be stored.
            **kwargs: Additional keyword arguments passed to add_task().

        Example:
            Generate diagram for DAG of tasks:

                client = CloudClient()
                t1 = Task("python step1.py", id='task1')
                t2 = Task("python step2.py", id='task2')
                t3 = Task("python step3.py") # id will be auto-assigned with task prefix
                t4 = Task("python step4.py")
                t2.after(t1)
                t3.after(t1)
                t4.after([t2, t3])
                client.generate_dag(t1, t2, t3, t4, file_name="dag_job.txt")
        """

        # Access the caller's local variables
        caller_variables = list(inspect.currentframe().f_back.f_locals.items())
        tasks = args
        task_mapping = {}
        for task in tasks:
            for name, val in caller_variables:
                if val is task:
                    task_mapping[name] = val

        def apply_mapping(task_id, mapping):
            for name, val in mapping.items():
                if val.id == task_id:
                    return name
            return None

        for task in tasks:
            task.id = apply_mapping(task.id, task_mapping)
            for dep in task.deps:
                dep.id = apply_mapping(dep.id, task_mapping)

        graph = nx.DiGraph()
        for task in tasks:
            for predecessor in task.deps:
                graph.add_edge(predecessor.id, task.id)
        nx.write_network_text(
            graph,
            with_labels=False,
            vertical_chains=True,
            ascii_only=True,
            path=file_name,
        )

    def run_dag(self, *args: batch_helpers.Task, job_name: str, **kwargs):
        """Run a set of tasks as a directed acyclic graph (DAG) in the correct order.

        Accepts multiple Task objects, determines their execution order using topological
        sorting, and submits them to Azure Batch as a dependency graph. Raises an error
        if the tasks do not form a valid DAG.

        Args:
            *args: batch_helpers.Task objects representing tasks and their dependencies.
            job_name (str): Name/ID of the job to add tasks to.
            **kwargs: Additional keyword arguments passed to add_task().

        Raises:
            CycleError: If the submitted tasks do not form a valid DAG (contain cycles).

        Example:
            Run a DAG of tasks:

                client = CloudClient()
                client.create_job("dag_job", pool_name = "test_pool")
                t1 = Task("python step1.py")
                t2 = Task("python step2.py")
                t3 = Task("python step3.py")
                t4 = Task("python step4.py")
                t2.after(t1)
                t3.after(t1)
                t4.after([t2, t3])
                client.run_dag(t1, t2, t3, t4, job_name="dag_job")

        Note:
            The tasks must form a valid DAG (no cycles). Task dependencies are resolved
            automatically and tasks are submitted in the correct order. Task IDs and
            dependencies are updated as tasks are submitted.
        """
        # get topologicalsorter opject
        ts = TopologicalSorter()
        tasks = args
        logger.debug("Building task dependency graph.")
        for task in tasks:
            ts.add(task, *task.deps)
            logger.debug(f"Added task {task.id} with dependencies {task.deps}.")
        try:
            task_order = [*ts.static_order()]
            logger.debug("Successfully determined task execution order.")
        except CycleError as ce:
            logger.warning("Submitted tasks do not form a DAG.")
            raise ce
        task_df = pd.DataFrame(columns=["id", "cmd", "deps"])
        # initialize df for task execution
        for i, task in enumerate(task_order):
            task_df.loc[i] = [task.id, task.cmd, task.deps]
        for task in task_order:
            logger.debug(f"Submitting task {task.id} with command: {task.cmd}")
            tid = self.add_task(
                job_name=job_name,
                command_line=task.cmd,
                depends_on=task_df[task_df["id"] == task.id]["deps"].values[0],
                **kwargs,
            )
            for i, dep in enumerate(task_df["deps"]):
                dlist = []
                for dp in dep:
                    if str(dp) == str(task.id):
                        dlist.append(tid)
                    else:
                        dlist.append(str(dp))
                task_df.at[i, "deps"] = dlist
        logger.info(f"Completed DAG run for job '{job_name}'.")

    def get_kv_secret(self, secret_name: str, keyvault: str) -> Optional[str]:
        """Retrieve a secret from Azure Key Vault.

        Args:
            secret_name (str): The name of the secret to retrieve.
            keyvault (str): The name of the Key Vault.

        Returns:
            Optional[str]: The value of the secret, or None if not found.
        """
        if self.method == "env":
            cred = self.cred.user_credential
        elif self.method == "default":
            cred = self.cred.user_credential
        else:
            cred = self.cred.client_secret_credential
        try:
            secret_client = SecretClient(
                vault_url=f"https://{keyvault}.vault.azure.net/",
                credential=cred,
            )
            secret = secret_client.get_secret(secret_name)
            return secret.value
        except Exception as e:
            logger.error(
                f"Failed to retrieve secret '{secret_name}' from Key Vault '{keyvault}': {e}"
            )
            print(f"Error retrieving secret '{secret_name}': {e}")
            return None<|MERGE_RESOLUTION|>--- conflicted
+++ resolved
@@ -14,12 +14,9 @@
     OnAllTasksComplete,
     OnTaskFailure,
 )
-<<<<<<< HEAD
 from azure.keyvault.secrets import SecretClient
 
 # from azure.batch.models import TaskAddParameter
-=======
->>>>>>> 6142606e
 from azure.mgmt.batch import models
 from azure.mgmt.resource import SubscriptionClient
 
