--- conflicted
+++ resolved
@@ -143,7 +143,6 @@
     def create_pool(
         self,
         pool_name: str,
-<<<<<<< HEAD
         mounts: list[str] | list[dict] | None = None,
         container_image_name: str | None = None,
         vm_size: str = d.default_vm_size,  # do some validation on size if too large
@@ -155,19 +154,6 @@
         task_slots_per_node: int = 1,
         availability_zones: str = "regional",
         cache_blobfuse: bool = True,
-=======
-        mounts=None,
-        container_image_name=None,
-        vm_size=d.default_vm_size,  # do some validation on size if too large
-        autoscale=True,
-        autoscale_formula="default",
-        dedicated_nodes=0,
-        low_priority_nodes=1,
-        max_autoscale_nodes=3,
-        task_slots_per_node=1,
-        availability_zones="regional",
-        cache_blobfuse=True,
->>>>>>> 22091a46
     ):
         """Create a pool in Azure Batch with the specified configuration.
 
@@ -236,7 +222,6 @@
             the specified VM size is available in your Azure region and that any
             container images are accessible from the compute nodes.
         """
-<<<<<<< HEAD
         logger.debug(f"Creating pool: {pool_name}")
         # Configure storage mounts if provided
         if mounts:
@@ -265,25 +250,6 @@
                     "Invalid mounts format provided. Will not configure mounts."
                 )
                 mount_config = None
-=======
-        # Initialize mount configuration
-        mount_config = None
-
-        # Configure storage mounts if provided
-        if mounts is not None:
-            storage_containers = []
-            mount_names = []
-            for mount in mounts:
-                storage_containers.append(mount[0])
-                mount_names.append(mount[1])
-            mount_config = get_node_mount_config(
-                storage_containers=storage_containers,
-                mount_names=mount_names,
-                account_names=self.cred.azure_blob_storage_account,
-                identity_references=self.cred.compute_node_identity_reference,
-                cache_blobfuse=cache_blobfuse,  # Pass cache setting to mount config
-            )
->>>>>>> 22091a46
 
         # validate pool name
         pool_name = pool_name.replace(" ", "_")
