--- conflicted
+++ resolved
@@ -124,10 +124,8 @@
         )
         if verbose:
             print(f"Job {job.id} exists.")
-<<<<<<< HEAD
 
         logger.debug("Job already exists scenario, returning False")
-=======
         return False
 
 
@@ -219,5 +217,4 @@
             raise e
         if verbose:
             print(f"Job schedule {cloud_job_schedule.id} exists.")
->>>>>>> 22091a46
         return False