--- conflicted
+++ resolved
@@ -890,7 +890,6 @@
         mc = pool_info.as_dict()["mount_configuration"]
         for m in mc:
             mounts.append(
-<<<<<<< HEAD
                 {
                     "source": m["azure_blob_file_system_configuration"][
                         "relative_mount_path"
@@ -899,12 +898,6 @@
                         "relative_mount_path"
                     ],
                 },
-=======
-                (
-                    m["azure_blob_file_system_configuration"]["container_name"],
-                    m["azure_blob_file_system_configuration"]["relative_mount_path"],
-                )
->>>>>>> 8a5603ac
             )
     except Exception as e:
         mounts = None
