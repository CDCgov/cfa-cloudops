[project]
name = "cfa.cloudops"
<<<<<<< HEAD
version = "0.1.0"
=======
version = "0.1.1"
>>>>>>> 82cda3f3
description = "Cloud storage, batch, functions, MLOps assistance"
authors = [
    {name = "Ryan Raasch", email = "xng3@cdc.gov"}
]
readme = "README.md"
requires-python = ">=3.10,<3.13"
dependencies = [
    "tomli (>=2.2.1,<3.0.0)",
    "tqdm (>=4.67.1,<5.0.0)",
    "pandas (>=2.3.2)",
    "polars (>=1.33.1)",
    "azure-core (>=1.35.1)",
    "azure-mgmt-batch (>=18.0.0)",
    "azure-storage-blob (>=12.26.0)",
    "azure-identity (>=1.25.0)",
    "msrest (>=0.7.1)",
    "msrestazure (>=0.6.4.post1)",
    "azure-keyvault (>=4.2.0)",
    "azure-mgmt-compute (>=36.0.0)",
    "azure-batch (>=14.2.0)",
    "azure-mgmt-resource (>=24.0.0)",
    "azure-mgmt-appcontainers (>=3.2.0)",
    "azure-mgmt-authorization (>=4.0.0)",
    "python-dotenv (>=1.1.1)",
    "pathlib (>=1.0.0)",
    "docker (>=7.1.0)",
    "pyyaml (>=6.0.2)",
    "griddler @ git+https://github.com/CDCgov/pygriddler.git",
    "humanize (>=4.13.0)",
    "toml (>=0.10.2)",
    "networkx (>=3.4.2)",
    "anyio (>=4.10.0)",
    "aiohttp (>=3.12.15)"
]

[tool.poetry]
packages = [{include = "cfa"}]


[tool.poetry.group.dev.dependencies]
ruff = "^0.9.9"
pytest = "^8.3.5"
pytest-mock = "^3.14.0"
pytest-cov = "^6.1.1"
coverage-badge = "^1.1.2"

[tool.poetry.group.mkdocs.dependencies]
mkdocs = "^1.6.1"
mkdocs-material = "^9.6.16"
mkdocstrings = { extras = ["python"], version = "^0.30.0" }
mdx-truly-sane-lists = "^1.3"

[build-system]
requires = ["poetry-core>=1.8.0,<3.0.0"]
build-backend = "poetry.core.masonry.api"

[tool.poetry.scripts]
hello = "cfa.cloudops.scripts:hello"
create_pool = "cfa.cloudops.scripts:create_pool"
create_job = "cfa.cloudops.scripts:create_job"
create_job_schedule = "cfa.cloudops.scripts:create_job_schedule"
add_task = "cfa.cloudops.scripts:add_task"
create_blob_container = "cfa.cloudops.scripts:create_blob_container"
upload_file = "cfa.cloudops.scripts:upload_file"
upload_folder = "cfa.cloudops.scripts:upload_folder"
monitor_job = "cfa.cloudops.scripts:monitor_job"
check_job_status = "cfa.cloudops.scripts:check_job_status"
delete_job = "cfa.cloudops.scripts:delete_job"
delete_job_schedule = "cfa.cloudops.scripts:delete_job_schedule"
package_and_upload_dockerfile = "cfa.cloudops.scripts:package_and_upload_dockerfile"
upload_docker_image = "cfa.cloudops.scripts:upload_docker_image"
download_file = "cfa.cloudops.scripts:download_file"
download_folder = "cfa.cloudops.scripts:download_folder"
delete_pool = "cfa.cloudops.scripts:delete_pool"
list_blob_files = "cfa.cloudops.scripts:list_blob_files"
delete_blob_file = "cfa.cloudops.scripts:delete_blob_file"
delete_blob_folder = "cfa.cloudops.scripts:delete_blob_folder"
download_job_stats = "cfa.cloudops.scripts:download_job_stats"
download_after_job = "cfa.cloudops.scripts:download_after_job"
add_tasks_from_yaml = "cfa.cloudops.scripts:add_tasks_from_yaml"
generate_sample_env = "cfa.cloudops.scripts:generate_sample_env"
resume_schedule = "cfa.cloudops.scripts:resume_job_schedule"
suspend_schedule = "cfa.cloudops.scripts:suspend_job_schedule"

[tool.pytest.ini_options]
pythonpath = ["."]<|MERGE_RESOLUTION|>--- conflicted
+++ resolved
@@ -1,10 +1,6 @@
 [project]
 name = "cfa.cloudops"
-<<<<<<< HEAD
-version = "0.1.0"
-=======
-version = "0.1.1"
->>>>>>> 82cda3f3
+version = "0.1.2"
 description = "Cloud storage, batch, functions, MLOps assistance"
 authors = [
     {name = "Ryan Raasch", email = "xng3@cdc.gov"}
