[project]
name = "cfa.cloudops"
<<<<<<< HEAD
version = "0.1.1"
=======
version = "0.0.9"
>>>>>>> 22091a46
description = "Cloud storage, batch, functions, MLOps assistance"
authors = [
    {name = "Ryan Raasch", email = "xng3@cdc.gov"}
]
readme = "README.md"
requires-python = ">=3.10,<3.13"
dependencies = [
    "tomli (>=2.2.1,<3.0.0)",
    "tqdm (>=4.67.1,<5.0.0)",
    "pandas (>=2.3.2)",
    "polars (>=1.33.1)",
    "azure-core (>=1.35.1)",
    "azure-mgmt-batch (>=18.0.0)",
    "azure-storage-blob (>=12.26.0)",
    "azure-identity (>=1.25.0)",
    "msrest (>=0.7.1)",
    "msrestazure (>=0.6.4.post1)",
    "azure-keyvault (>=4.2.0)",
    "azure-mgmt-compute (>=36.0.0)",
    "azure-batch (>=14.2.0)",
    "azure-mgmt-resource (>=24.0.0)",
    "azure-mgmt-appcontainers (>=3.2.0)",
    "azure-mgmt-authorization (>=4.0.0)",
    "python-dotenv (>=1.1.1)",
    "pathlib (>=1.0.0)",
    "docker (>=7.1.0)",
    "pyyaml (>=6.0.2)",
    "griddler @ git+https://github.com/CDCgov/pygriddler.git",
    "humanize (>=4.13.0)",
    "toml (>=0.10.2)",
    "anyio (>=4.10.0)",
    "aiohttp (>=3.12.15)"
]

[tool.poetry]
packages = [{include = "cfa"}]


[tool.poetry.group.dev.dependencies]
ruff = "^0.9.9"
pytest = "^8.3.5"
pytest-mock = "^3.14.0"
pytest-cov = "^6.1.1"
coverage-badge = "^1.1.2"

[tool.poetry.group.mkdocs.dependencies]
mkdocs = "^1.6.1"
mkdocs-material = "^9.6.16"
mkdocstrings = { extras = ["python"], version = "^0.30.0" }
mdx-truly-sane-lists = "^1.3"

[build-system]
requires = ["poetry-core>=1.8.0,<3.0.0"]
build-backend = "poetry.core.masonry.api"

[tool.poetry.scripts]
hello = "cfa.cloudops.scripts:hello"
create_pool = "cfa.cloudops.scripts:create_pool"
create_job = "cfa.cloudops.scripts:create_job"
create_job_schedule = "cfa.cloudops.scripts:create_job_schedule"
add_task = "cfa.cloudops.scripts:add_task"
create_blob_container = "cfa.cloudops.scripts:create_blob_container"
upload_file = "cfa.cloudops.scripts:upload_file"
upload_folder = "cfa.cloudops.scripts:upload_folder"
monitor_job = "cfa.cloudops.scripts:monitor_job"
check_job_status = "cfa.cloudops.scripts:check_job_status"
delete_job = "cfa.cloudops.scripts:delete_job"
delete_job_schedule = "cfa.cloudops.scripts:delete_job_schedule"
package_and_upload_dockerfile = "cfa.cloudops.scripts:package_and_upload_dockerfile"
upload_docker_image = "cfa.cloudops.scripts:upload_docker_image"
download_file = "cfa.cloudops.scripts:download_file"
download_folder = "cfa.cloudops.scripts:download_folder"
delete_pool = "cfa.cloudops.scripts:delete_pool"
list_blob_files = "cfa.cloudops.scripts:list_blob_files"
delete_blob_file = "cfa.cloudops.scripts:delete_blob_file"
delete_blob_folder = "cfa.cloudops.scripts:delete_blob_folder"
download_job_stats = "cfa.cloudops.scripts:download_job_stats"
download_after_job = "cfa.cloudops.scripts:download_after_job"
add_tasks_from_yaml = "cfa.cloudops.scripts:add_tasks_from_yaml"
generate_sample_env = "cfa.cloudops.scripts:generate_sample_env"
resume_schedule = "cfa.cloudops.scripts:resume_job_schedule"
suspend_schedule = "cfa.cloudops.scripts:suspend_job_schedule"

[tool.pytest.ini_options]
pythonpath = ["."]<|MERGE_RESOLUTION|>--- conflicted
+++ resolved
@@ -1,10 +1,6 @@
 [project]
 name = "cfa.cloudops"
-<<<<<<< HEAD
 version = "0.1.1"
-=======
-version = "0.0.9"
->>>>>>> 22091a46
 description = "Cloud storage, batch, functions, MLOps assistance"
 authors = [
     {name = "Ryan Raasch", email = "xng3@cdc.gov"}
