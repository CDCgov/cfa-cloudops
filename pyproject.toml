[project]
name = "cfa.cloudops"
<<<<<<< HEAD
version = "0.1.0"
=======
version = "0.0.9"
>>>>>>> 3461bd5f
description = "Cloud storage, batch, functions, MLOps assistance"
authors = [
    {name = "Ryan Raasch", email = "xng3@cdc.gov"}
]
readme = "README.md"
requires-python = ">=3.10,<3.13"
dependencies = [
    "tomli (>=2.2.1,<3.0.0)",
    "tqdm (>=4.67.1,<5.0.0)",
    "pandas (>=2.3.2)",
    "polars (>=1.33.1)",
    "azure-core (>=1.35.1)",
    "azure-mgmt-batch (>=18.0.0)",
    "azure-storage-blob (>=12.26.0)",
    "azure-identity (>=1.25.0)",
    "msrest (>=0.7.1)",
    "msrestazure (>=0.6.4.post1)",
    "azure-keyvault (>=4.2.0)",
    "azure-mgmt-compute (>=36.0.0)",
    "azure-batch (>=14.2.0)",
    "azure-mgmt-resource (>=24.0.0)",
    "azure-mgmt-appcontainers (>=3.2.0)",
    "azure-mgmt-authorization (>=4.0.0)",
    "python-dotenv (>=1.1.1)",
    "pathlib (>=1.0.0)",
    "docker (>=7.1.0)",
    "pyyaml (>=6.0.2)",
    "griddler @ git+https://github.com/CDCgov/pygriddler.git",
    "humanize (>=4.13.0)",
    "toml (>=0.10.2)",
    "anyio (>=4.10.0)",
    "aiohttp (>=3.12.15)"
]

[tool.poetry]
packages = [{include = "cfa"}]


[tool.poetry.group.dev.dependencies]
ruff = "^0.9.9"
pytest = "^8.3.5"
pytest-mock = "^3.14.0"
pytest-cov = "^6.1.1"
coverage-badge = "^1.1.2"

[tool.poetry.group.mkdocs.dependencies]
mkdocs = "^1.6.1"
mkdocs-material = "^9.6.16"
mkdocstrings = { extras = ["python"], version = "^0.30.0" }
mdx-truly-sane-lists = "^1.3"

[build-system]
requires = ["poetry-core>=1.8.0,<3.0.0"]
build-backend = "poetry.core.masonry.api"

[tool.poetry.scripts]
hello = "cfa.cloudops.scripts:hello"
create_pool = "cfa.cloudops.scripts:create_pool"
create_job = "cfa.cloudops.scripts:create_job"
create_job_schedule = "cfa.cloudops.scripts:create_job_schedule"
add_task = "cfa.cloudops.scripts:add_task"
create_blob_container = "cfa.cloudops.scripts:create_blob_container"
upload_file = "cfa.cloudops.scripts:upload_file"
upload_folder = "cfa.cloudops.scripts:upload_folder"
monitor_job = "cfa.cloudops.scripts:monitor_job"
check_job_status = "cfa.cloudops.scripts:check_job_status"
delete_job = "cfa.cloudops.scripts:delete_job"
delete_job_schedule = "cfa.cloudops.scripts:delete_job_schedule"
package_and_upload_dockerfile = "cfa.cloudops.scripts:package_and_upload_dockerfile"
upload_docker_image = "cfa.cloudops.scripts:upload_docker_image"
download_file = "cfa.cloudops.scripts:download_file"
download_folder = "cfa.cloudops.scripts:download_folder"
delete_pool = "cfa.cloudops.scripts:delete_pool"
list_blob_files = "cfa.cloudops.scripts:list_blob_files"
delete_blob_file = "cfa.cloudops.scripts:delete_blob_file"
delete_blob_folder = "cfa.cloudops.scripts:delete_blob_folder"
download_job_stats = "cfa.cloudops.scripts:download_job_stats"
download_after_job = "cfa.cloudops.scripts:download_after_job"
add_tasks_from_yaml = "cfa.cloudops.scripts:add_tasks_from_yaml"
generate_sample_env = "cfa.cloudops.scripts:generate_sample_env"
resume_schedule = "cfa.cloudops.scripts:resume_job_schedule"
suspend_schedule = "cfa.cloudops.scripts:suspend_job_schedule"

[tool.pytest.ini_options]
pythonpath = ["."]
<|MERGE_RESOLUTION|>--- conflicted
+++ resolved
@@ -1,10 +1,6 @@
 [project]
 name = "cfa.cloudops"
-<<<<<<< HEAD
-version = "0.1.0"
-=======
 version = "0.0.9"
->>>>>>> 3461bd5f
 description = "Cloud storage, batch, functions, MLOps assistance"
 authors = [
     {name = "Ryan Raasch", email = "xng3@cdc.gov"}
@@ -89,4 +85,4 @@
 suspend_schedule = "cfa.cloudops.scripts:suspend_job_schedule"
 
 [tool.pytest.ini_options]
-pythonpath = ["."]
+pythonpath = ["."]