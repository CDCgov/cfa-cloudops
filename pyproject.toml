--- conflicted
+++ resolved
@@ -1,62 +1,56 @@
-[project]
-name = "cfa.cloudops"
-version = "0.0.2"
-description = "Cloud storage, batch, functions, MLOps assistance"
-authors = [
-    {name = "Ryan Raasch", email = "xng3@cdc.gov"}
-]
-readme = "README.md"
-requires-python = ">=3.10,<3.13"
-dependencies = [
-    "tomli (>=2.2.1,<3.0.0)",
-    "tqdm (>=4.67.1,<5.0.0)",
-    "pandas (>=2.2.3)",
-    "polars (>=1.26.0)",
-    "tqdm (>=4.67.0)",
-    "azure-core (>=1.35.0)",
-    "azure-mgmt-batch (>=18.0.0)",
-    "azure-storage-blob (>=12.26.0)",
-    "azure-identity (>=1.23.0)",
-    "msrest (>=0.7.1)",
-    "msrestazure (>=0.6.4.post1)",
-    "azure-keyvault (>=4.2.0)",
-    "azure-mgmt-compute (>=35.0.0)",
-    "azure-batch (>=14.2.0)",
-    "azure-mgmt-resource (>=24.0.0)",
-    "azure-mgmt-appcontainers (>=3.2.0)",
-    "azure-mgmt-authorization (>=4.0.0)",
-    "python-dotenv (>=1.1.1)",
-    "pathlib (>=1.0.0)",
-    "docker (>=7.1.0)",
-    "pyyaml (>=6.0.2)",
-    "griddler @ git+https://github.com/CDCgov/pygriddler.git",
-    "humanize (>=4.12.3)",
-    "toml (>=0.10.2)"
-]
-
-[tool.poetry]
-packages = [{include = "cfa"}]
-
-
-[tool.poetry.group.dev.dependencies]
-ruff = "^0.9.9"
-pytest = "^8.3.5"
-pytest-mock = "^3.14.0"
-pytest-cov = "^6.1.1"
-coverage-badge = "^1.1.2"
-
-[tool.poetry.group.mkdocs.dependencies]
-mkdocs = "^1.6.1"
-mkdocs-material = "^9.6.16"
-mkdocstrings = { extras = ["python"], version = "^0.30.0" }
-mdx-truly-sane-lists = "^1.3"
-
-[build-system]
-<<<<<<< HEAD
-requires = ["poetry-core>=2.0.0,<3.0.0"]
-build-backend = "poetry.core.masonry.api"
-=======
-requires = ["poetry-core>=1.8.0,<3.0.0"]
-build-backend = "poetry.core.masonry.api"
-
->>>>>>> 4bee6351
+[project]
+name = "cfa.cloudops"
+version = "0.0.2"
+description = "Cloud storage, batch, functions, MLOps assistance"
+authors = [
+    {name = "Ryan Raasch", email = "xng3@cdc.gov"}
+]
+readme = "README.md"
+requires-python = ">=3.10,<3.13"
+dependencies = [
+    "tomli (>=2.2.1,<3.0.0)",
+    "tqdm (>=4.67.1,<5.0.0)",
+    "pandas (>=2.2.3)",
+    "polars (>=1.26.0)",
+    "tqdm (>=4.67.0)",
+    "azure-core (>=1.35.0)",
+    "azure-mgmt-batch (>=18.0.0)",
+    "azure-storage-blob (>=12.26.0)",
+    "azure-identity (>=1.23.0)",
+    "msrest (>=0.7.1)",
+    "msrestazure (>=0.6.4.post1)",
+    "azure-keyvault (>=4.2.0)",
+    "azure-mgmt-compute (>=35.0.0)",
+    "azure-batch (>=14.2.0)",
+    "azure-mgmt-resource (>=24.0.0)",
+    "azure-mgmt-appcontainers (>=3.2.0)",
+    "azure-mgmt-authorization (>=4.0.0)",
+    "python-dotenv (>=1.1.1)",
+    "pathlib (>=1.0.0)",
+    "docker (>=7.1.0)",
+    "pyyaml (>=6.0.2)",
+    "griddler @ git+https://github.com/CDCgov/pygriddler.git",
+    "humanize (>=4.12.3)",
+    "toml (>=0.10.2)"
+]
+
+[tool.poetry]
+packages = [{include = "cfa"}]
+
+
+[tool.poetry.group.dev.dependencies]
+ruff = "^0.9.9"
+pytest = "^8.3.5"
+pytest-mock = "^3.14.0"
+pytest-cov = "^6.1.1"
+coverage-badge = "^1.1.2"
+
+[tool.poetry.group.mkdocs.dependencies]
+mkdocs = "^1.6.1"
+mkdocs-material = "^9.6.16"
+mkdocstrings = { extras = ["python"], version = "^0.30.0" }
+mdx-truly-sane-lists = "^1.3"
+
+[build-system]
+requires = ["poetry-core>=1.8.0,<3.0.0"]
+build-backend = "poetry.core.masonry.api"